/*
 * Copyright (c) Huawei Technologies Co., Ltd. 2025. All rights reserved.
 * Global Trust Authority is licensed under the Mulan PSL v2.
 * You can use this software according to the terms and conditions of the Mulan PSL v2.
 * You may obtain a copy of Mulan PSL v2 at:
 *     http://license.coscl.org.cn/MulanPSL2
 * THIS SOFTWARE IS PROVIDED ON AN "AS IS" BASIS, WITHOUT WARRANTIES OF ANY KIND, EITHER EXPRESS OR
 * IMPLIED, INCLUDING BUT NOT LIMITED TO NON-INFRINGEMENT, MERCHANTABILITY OR FIT FOR A PARTICULAR
 * PURPOSE.
 * See the Mulan PSL v2 for more details.
 */

mod commands;
mod entities;

use crate::commands::{
    BaselineCommands, CertificateCommands, EvidenceCommands, NonceCommands, PolicyCommands, RegisterCommands,
    TokenCommands,
};
use crate::entities::{CertType, ContentType, NonceResponse, TokenResponse};
use agent_utils::load_plugins::load_plugins;
use agent_utils::AgentError;
use base64::{engine::general_purpose, Engine as _};
use challenge::evidence::{Attester, EvidenceManager, GetEvidenceRequest};
use clap::{Parser, Subcommand};
use config::config::ConfigManager;
use config::{Config, AGENT_CONFIG};
use lazy_static::lazy_static;
use reqwest::header::HeaderValue;
use reqwest::{Certificate, Client, Identity, StatusCode};
use serde_json::{json, Value};
use std::collections::HashMap;
use std::fs::{self, File};
use std::io::{Read, Write};
use std::path::{Path, PathBuf};
use std::time::Duration;

const CLIENT_CONNECTION_TIMEOUT: u64 = 60; // Client connection timeout in seconds

#[derive(Parser)]
#[clap(author, version, about, long_about = None)]
struct Cli {
    /// Service Url
    #[clap(short, long, default_value = "")]
    server_url: String,

    /// Client Certificate Path
    #[clap(long, default_value = "")]
    cert_path: String,

    /// Client Private Key Path
    #[clap(long, default_value = "")]
    key_path: String,

    /// Service CA Cert
    #[clap(long, default_value = "")]
    ca_path: String,

    #[clap(subcommand)]
    group: CommandGroup,

    /// User Id
    #[clap(short, long, default_value = "")]
    user: String,

    /// Api Key
    #[clap(short = 'k', long = "apikey", default_value = "")]
    apikey: String,
}

#[derive(Subcommand)]
enum CommandGroup {
    /// Register
    Register {
        #[clap(subcommand)]
        command: RegisterCommands,
    },

    /// Policy Management
    Policy {
        #[clap(subcommand)]
        command: PolicyCommands,
    },

    /// Certificate Management
    Certificate {
        #[clap(subcommand)]
        command: CertificateCommands,
    },

    /// Baseline Management
    Baseline {
        #[clap(subcommand)]
        command: BaselineCommands,
    },

    /// Nonce Management
    Nonce {
        #[clap(subcommand)]
        command: NonceCommands,
    },

    /// Evidence Management
    Evidence {
        #[clap(subcommand)]
        command: EvidenceCommands,
    },

    /// Attest Management
    Attest {
        /// Message
        #[clap(short, long)]
        message: Option<String>,

        /// Evidence file address
        #[clap(short, long)]
        file: String,

        /// Output file address
        #[clap(short, long)]
        out: Option<String>,
    },

    /// Token Management
    Token {
        #[clap(subcommand)]
        command: TokenCommands,
    },
}

static USER_ID: &str = "User-Id";
static API_KEY: &str = "API-Key";
static AGENT_VERSION: &str = "1.0.0";
static START_STR: &str = "@";
static RPM_CONFIG_PATH: &str = "/etc/attestation_agent/agent_config.yaml";
static SERVICE_URL_PREFIX: &str = "/global-trust-authority/service/v1";

lazy_static! {
    static ref CONFIG_PATH: PathBuf =
        PathBuf::from(env!("CARGO_MANIFEST_DIR")).parent().unwrap().join(Path::new("config/agent_config.yaml"));
}

async fn deal_certificate_commands(
    command: &CertificateCommands,
    server_url: String,
    client: Client,
    user: &String,
    apikey: &String,
) {
    let url = format!("{}/cert", &server_url);
    match command {
        CertificateCommands::Set { name, description, cert_type, content, crl_content, is_default } => {
            let request_body = if cert_type.contains(&CertType::Crl) {
                if crl_content.is_none() {
                    eprintln!("when cert-type is crl, the revoke-certificate-file must be filled in");
                    return;
                }
                let name = get_name(name, crl_content);
                let crl_content = get_content(crl_content).unwrap();
                json!({
                    "name": name,
                    "type": cert_type,
                    "crl_content": crl_content,
                })
            } else {
                if content.is_none() {
                    eprintln!("when cert-type is not crl, the file must be filled in");
                    return;
                }
                let name = get_name(name, content);
                let content = get_content(content);
                json!({
                    "name": name,
                    "description": description,
                    "type": cert_type,
                    "content":content,
                    "is_default": is_default,
                })
            };
            let response = client
                .post(url)
                .header(USER_ID, HeaderValue::from_str(user).unwrap())
                .header(API_KEY, HeaderValue::from_str(apikey).unwrap())
                .json(&request_body)
                .send()
                .await
                .unwrap();
            println!("status: {}", response.status());
            println!("body: {}", response.text().await.unwrap());
        },
        CertificateCommands::Delete { delete_type, ids, cert_type } => {
            let request_body = json!({
                "delete_type": delete_type,
                "ids": ids,
                "type": cert_type,
            });
            let response = client
                .delete(url)
                .header(USER_ID, HeaderValue::from_str(user).unwrap())
                .header(API_KEY, HeaderValue::from_str(apikey).unwrap())
                .json(&request_body)
                .send()
                .await
                .unwrap();
            println!("status: {}", response.status());
            println!("body: {}", response.text().await.unwrap());
        },
        CertificateCommands::Update { id, name, description, cert_type, is_default } => {
            let request_body = json!({
                "id": id,
                "name": name,
                "description": description,
                "type": cert_type,
                "is_default": is_default,
            });
            let response = client
                .put(url)
                .header(USER_ID, HeaderValue::from_str(user).unwrap())
                .header(API_KEY, HeaderValue::from_str(apikey).unwrap())
                .json(&request_body)
                .send()
                .await
                .unwrap();
            println!("status: {}", response.status());
            println!("body: {}", response.text().await.unwrap());
        },
        CertificateCommands::Get { cert_type, ids } => {
            let mut params = HashMap::new();
            if let Some(cert_type) = cert_type {
                params.insert("cert_type", json!(cert_type));
            }
            if let Some(ids) = ids {
                params.insert("ids", json!(ids.join(",")));
            }
            let response = client
                .get(url)
                .header(USER_ID, HeaderValue::from_str(user).unwrap())
                .header(API_KEY, HeaderValue::from_str(apikey).unwrap())
                .query(&params)
                .send()
                .await
                .unwrap();
            println!("status: {}", response.status());
            println!("body: {}", response.text().await.unwrap());
        },
    }
}

/// For text type policies, need to be encoded in base64, while for JWT type policies, need to be read out
fn get_policy_content(content: &Option<String>, content_type: &Option<ContentType>) -> Option<String> {
    match (content_type, content) {
        (Some(content_type), Some(content)) => {
            if content.starts_with(START_STR) {
                let file_path = &content[START_STR.len()..];
                Some(match content_type {
                    ContentType::Jwt => fs::read_to_string(file_path).unwrap(),
                    ContentType::Text => {
                        let file_data = fs::read(file_path).unwrap();
                        general_purpose::STANDARD.encode(&file_data)
                    },
                })
            } else {
                Some(match content_type {
                    ContentType::Jwt => content.clone(),
                    ContentType::Text => general_purpose::STANDARD.encode(content),
                })
            }
        },
        _ => None,
    }
}

async fn deal_policy_commands(
    command: &PolicyCommands,
    server_url: String,
    client: Client,
    user: &String,
    apikey: &String,
) {
    let url = format!("{}/policy", &server_url);
    match command {
        PolicyCommands::Set { name, description, attester_type, content_type, content, is_default } => {
            let name = get_name(name, &Some(content.to_string()));
            let content = get_policy_content(&Some(content.to_string()), &Some(content_type.clone()));
            let request_body = json!({
                "name": name,
                "description": description,
                "attester_type": attester_type,
                "content_type":content_type,
                "content": content,
                "is_default": is_default,
            });
            let response = client
                .post(url)
                .header(USER_ID, HeaderValue::from_str(user).unwrap())
                .header(API_KEY, HeaderValue::from_str(apikey).unwrap())
                .json(&request_body)
                .send()
                .await
                .unwrap();
            println!("status: {}", response.status());
            println!("body: {}", response.text().await.unwrap());
        },
        PolicyCommands::Delete { delete_type, ids, attester_type } => {
            let mut request_body = json!({
                "delete_type": delete_type,
            });
            if let Value::Object(ref mut map) = request_body {
                if let Some(ids) = ids {
                    map.insert("ids".to_string(), json!(ids));
                }
                if let Some(attester_type) = attester_type {
                    map.insert("attester_type".to_string(), json!(attester_type));
                }
            }
            let response = client
                .delete(url)
                .header(USER_ID, HeaderValue::from_str(user).unwrap())
                .header(API_KEY, HeaderValue::from_str(apikey).unwrap())
                .json(&request_body)
                .send()
                .await
                .unwrap();
            println!("status: {}", response.status());
            println!("body: {}", response.text().await.unwrap());
        },
        PolicyCommands::Update { id, name, description, attester_type, content_type, content, is_default } => {
            // For text type policies, need to be encoded in base64, while for JWT type policies, need to be read out
            let content = get_policy_content(content, content_type);
            let request_body = json!({
                "id": id,
                "name": name,
                "description": description,
                "attester_type": attester_type,
                "content_type":content_type,
                "content": content,
                "is_default": is_default,
            });
            let response = client
                .put(url)
                .header(USER_ID, HeaderValue::from_str(user).unwrap())
                .header(API_KEY, HeaderValue::from_str(apikey).unwrap())
                .json(&request_body)
                .send()
                .await
                .unwrap();
            println!("status: {}", response.status());
            println!("body: {}", response.text().await.unwrap());
        },
        PolicyCommands::Get { attester_type, ids } => {
            let mut params = HashMap::new();
            if let Some(attester_type) = attester_type {
                params.insert("attester_type", json!(attester_type));
            }
            if let Some(ids) = ids {
                params.insert("ids", json!(ids.join(",")));
            }
            let response = client
                .get(url)
                .header(USER_ID, HeaderValue::from_str(user).unwrap())
                .header(API_KEY, HeaderValue::from_str(apikey).unwrap())
                .query(&params)
                .send()
                .await
                .unwrap();
            println!("status: {}", response.status());
            println!("body: {}", response.text().await.unwrap());
        },
    }
}

fn get_content(content: &Option<String>) -> Option<String> {
    content.as_ref().and_then(|content| {
        if content.starts_with(START_STR) {
            let file_path = &content[START_STR.len()..];
            fs::read_to_string(file_path).ok().map(|s| s.trim_end().to_string())
        } else {
            Some(content.clone())
        }
    })
}

fn get_name(name: &Option<String>, content: &Option<String>) -> Option<String> {
    match (name, content) {
        (Some(name), _) => Some(name.clone()),
        (None, Some(content)) => {
            if !content.starts_with(START_STR) {
                return None;
            }
            let file_path = Path::new(content);
            file_path.file_name().and_then(|os_str| os_str.to_str()).map(|s| s.to_string())
        },
        (None, None) => None,
    }
}

async fn deal_baseline_commands(
    command: &BaselineCommands,
    server_url: String,
    client: Client,
    user: &String,
    apikey: &String,
) {
    let url = format!("{}/ref_value", &server_url);
    match command {
        BaselineCommands::Set { name, description, attester_type, content, is_default } => {
            let name = get_name(name, &Some(content.to_string()));
            let content = get_content(&Some(content.to_string()));
            let request_body = json!({
                "name": name,
                "description": description,
                "attester_type": attester_type,
                "content":content,
                "is_default": is_default,
            });
            let response = client
                .post(url)
                .header(USER_ID, HeaderValue::from_str(user).unwrap())
                .header(API_KEY, HeaderValue::from_str(apikey).unwrap())
                .json(&request_body)
                .send()
                .await
                .unwrap();
            println!("status: {}", response.status());
            println!("body: {}", response.text().await.unwrap());
        },
        BaselineCommands::Delete { delete_type, ids, attester_type } => {
            let request_body = json!({
                "delete_type": delete_type,
                "ids": ids,
                "attester_type": attester_type,
            });
            let response = client
                .delete(url)
                .header(USER_ID, HeaderValue::from_str(user).unwrap())
                .header(API_KEY, HeaderValue::from_str(apikey).unwrap())
                .json(&request_body)
                .send()
                .await
                .unwrap();
            println!("status: {}", response.status());
            println!("body: {}", response.text().await.unwrap());
        },
        BaselineCommands::Update { id, name, description, attester_type, content, is_default } => {
            let content = get_content(content);
            let request_body = json!({
                "id": id,
                "name": name,
                "description": description,
                "attester_type": attester_type,
                "content": content,
                "is_default": is_default,
            });
            let response = client
                .put(url)
                .header(USER_ID, HeaderValue::from_str(user).unwrap())
                .header(API_KEY, HeaderValue::from_str(apikey).unwrap())
                .json(&request_body)
                .send()
                .await
                .unwrap();
            println!("status: {}", response.status());
            println!("body: {}", response.text().await.unwrap());
        },
        BaselineCommands::Get { attester_type, ids } => {
            let mut params = HashMap::new();
            if let Some(attester_type) = attester_type {
                params.insert("attester_type", json!(attester_type));
            }
            if let Some(ids) = ids {
                params.insert("ids", json!(ids.join(",")));
            }
            let response = client
                .get(url)
                .header(USER_ID, HeaderValue::from_str(user).unwrap())
                .header(API_KEY, HeaderValue::from_str(apikey).unwrap())
                .query(&params)
                .send()
                .await
                .unwrap();
            println!("status: {}", response.status());
            println!("body: {}", response.text().await.unwrap());
        },
    }
}

fn get_attester_types(config: Config) -> Vec<String> {
    let mut attester_type = Vec::new();
    for plugin_config in config.plugins {
        if plugin_config.enabled {
            attester_type.push(plugin_config.name);
        }
    }
    attester_type
}

async fn deal_nonce_commands(
    command: &NonceCommands,
    server_url: String,
    client: Client,
    user: &String,
    config: Config,
    apikey: &String,
) {
    let url = format!("{}/challenge", &server_url);
    match command {
        NonceCommands::Get { out } => {
            let attester_type = get_attester_types(config);
            let request_body = json!({
                "agent_version": AGENT_VERSION,
                "attester_type": attester_type,
            });
            let response = client
                .post(url)
                .header(USER_ID, HeaderValue::from_str(user).unwrap())
                .header(API_KEY, HeaderValue::from_str(apikey).unwrap())
                .json(&request_body)
                .send()
                .await
                .unwrap();
            let status = response.status();
            println!("status: {}", status);
            let text = &response.text().await.unwrap();
            if status != StatusCode::OK || out.is_none() {
                println!("body: {}", text);
            }
            if out.is_some() && status == StatusCode::OK {
                let response: NonceResponse = serde_json::from_str(text).unwrap();
                if let Some(nonce) = response.nonce {
                    let out_path = match out {
                        Some(path) => path,
                        None => {
                            eprintln!("Output path is None, skipping file write");
                            return;
                        },
                    };
                    if let Err(e) = fs::create_dir_all(Path::new(&out_path).parent().unwrap()) {
                        eprintln!("Warning: Failed to create directories for {}: {}", out_path, e);
                        return;
                    }
                    match fs::write(&out_path, &nonce) {
                        Ok(_) => println!("Nonce successfully saved to {}", out_path),
                        Err(e) => eprintln!("Error writing to {}: {}", out_path, e),
                    }
                }
            }
        },
    }
}

async fn deal_evidence_commands(command: &EvidenceCommands, config: Config) {
    match command {
        EvidenceCommands::Get { nonce_type, nonce, attester_data, out } => {
            // Load plugins
            println!("Starting to load plugins");
            load_plugins(&config)
                .map_err(|e| AgentError::PluginLoadError(format!("Failed to load plugins: {}", e)))
                .unwrap();
            println!("Plugins loaded successfully");
            let attester_type = get_attester_types(config);
            let mut attesters = Vec::new();
            for attester_type in attester_type {
                attesters.push(Attester {
                    attester_type: attester_type.clone(),
                    log_types: if attester_type == "tpm_ima" {
                        Some(vec!["ImaLog".to_string()])
                    } else if attester_type == "tpm_boot" {
                        Some(vec!["TcgEventLog".to_string()])
                    } else if attester_type == "virt_cca" {
                        Some(vec!["CCEL".to_string(), "ImaLog".to_string()])
                    } else {
                        None
                    },
                });
            }
            let nonce: Option<String> = match nonce {
                None => None,
                Some(content) => {
                    let nonce = get_content(&Some(content.to_string()));
                    if nonce.is_none() {
                        eprintln!("Unable to obtain nonce");
                        return;
                    }
                    nonce
                },
            };
            let evidence_request = GetEvidenceRequest {
                attesters,
                nonce_type: Option::from(nonce_type.to_string()),
<<<<<<< HEAD
                nonce: nonce.cloned(),
                token_fmt: None,
=======
                nonce,
>>>>>>> 1f1863be
                attester_data: attester_data.clone(),
            };
            match EvidenceManager::get_evidence(&evidence_request) {
                Ok(evidence) => {
                    let evidence_json =
                        serde_json::to_string_pretty(&evidence).expect("Failed to serialize evidence to JSON");

                    let out_path = out.to_string();
                    if let Err(e) = fs::create_dir_all(Path::new(&out_path).parent().unwrap()) {
                        eprintln!("Warning: Failed to create directories for {}: {}", out_path, e);
                        return;
                    }
                    match fs::write(&out_path, &evidence_json) {
                        Ok(_) => println!("Evidence successfully saved to {}", out_path),
                        Err(e) => eprintln!("Error writing to {}: {}", out_path, e),
                    }
                },
                Err(error) => eprintln!("Get Evidence failed: {}", error),
            }
        },
    }
}

async fn deal_token_commands(
    command: &TokenCommands,
    server_url: String,
    client: Client,
    user: &String,
    apikey: &String,
) {
    let url = format!("{}/token/verify", &server_url);
    match command {
        TokenCommands::Verify { file, token } => {
            let mut token_list: Vec<String> = Vec::new();
            if let Some(file) = file {
                let token_string = fs::read_to_string(file).unwrap();
                token_list = serde_json::from_str::<Vec<TokenResponse>>(&token_string)
                    .unwrap()
                    .into_iter()
                    .map(|item| item.token)
                    .collect();
            }
            if let Some(token) = token {
                token_list = token.iter().map(|token| token.to_string()).collect();
            }
            for token in token_list {
                let request_body = json!({
                    "token": token,
                });
                println!("verify token {}", &token);
                let response = client
                    .post(&url)
                    .header(USER_ID, HeaderValue::from_str(user).unwrap())
                    .header(API_KEY, HeaderValue::from_str(apikey).unwrap())
                    .json(&request_body)
                    .send()
                    .await
                    .unwrap();
                println!("status: {}", response.status());
                println!("body: {}", response.text().await.unwrap());
            }
        },
    }
}

fn get_config_path() -> String {
    if CONFIG_PATH.exists() {
        CONFIG_PATH.to_string_lossy().into_owned()
    } else {
        RPM_CONFIG_PATH.to_string()
    }
}

async fn register_apikey_commands(
    command: &RegisterCommands,
    server_url: String,
    client: Client,
    user_config: &String,
    apikey_config: &String,
) {
    let url = format!("{}/register", &server_url);
    let write;
    let mut user_req = String::new();
    let mut apikey_req = String::new();
    match command {
        RegisterCommands::New { nowrite } => {
            write = !*nowrite;
        },
        RegisterCommands::Refresh { user, apikey, nowrite } => {
            (user_req, apikey_req) = match (user, apikey) {
                (Some(user), Some(apikey)) => (user.to_string(), apikey.to_string()),
                (None, None) => (user_config.to_string(), apikey_config.to_string()),
                (_, _) => {
                    eprintln!("Error: user or apikey is missing");
                    std::process::exit(1);
                },
            };
            write = !*nowrite;
        },
    }
    let response = client
        .get(&url)
        .header(USER_ID, HeaderValue::from_str(&user_req).unwrap())
        .header(API_KEY, HeaderValue::from_str(&apikey_req).unwrap())
        .send()
        .await
        .unwrap();
    let status_code = response.status();
    let data = response.text().await.unwrap();
    println!("status: {}", status_code);
    println!("body: {}", data);
    if status_code != StatusCode::OK {
        eprintln!("Error: request failed");
        std::process::exit(1);
    }
    let response_data: serde_json::Value = serde_json::from_str(data.as_str()).unwrap();
    if write {
        let apikey = response_data.get("API-Key").unwrap().as_str().unwrap();
        let uid = response_data.get("User-Id").unwrap().as_str().unwrap();
        let config_path = get_config_path();
        println!("{}", &config_path);
        let mut file = File::open(&config_path).unwrap();
        let mut contents = String::new();
        file.read_to_string(&mut contents).unwrap();
        let mut config: serde_yaml::Value = serde_yaml::from_str(&contents).unwrap();
        if let serde_yaml::Value::Mapping(ref mut agent_map) = config["agent"] {
            agent_map
                .insert(serde_yaml::Value::String("user_id".to_string()), serde_yaml::Value::String(uid.to_string()));
            agent_map
                .insert(serde_yaml::Value::String("apikey".to_string()), serde_yaml::Value::String(apikey.to_string()));
        }
        let mut file = File::create(&config_path).unwrap();
        let updated_yaml = serde_yaml::to_string(&config).unwrap();
        file.write_all(updated_yaml.as_bytes()).unwrap();
    }
}

#[tokio::main]
async fn main() {
    let cli = Cli::parse();
    ConfigManager::new(&get_config_path()).unwrap();
    let config: Config = AGENT_CONFIG.get_instance().unwrap().clone();
    let server_url = if cli.server_url.is_empty() {
        config.clone().server.server_url + SERVICE_URL_PREFIX
    } else {
        cli.server_url + SERVICE_URL_PREFIX
    };
    let tls = config.clone().server.tls.unwrap();
    let cert_path = if cli.cert_path.is_empty() { tls.cert_path } else { Some(cli.cert_path) };
    let key_path = if cli.key_path.is_empty() { tls.key_path } else { Some(cli.key_path) };
    let ca_path = if cli.ca_path.is_empty() { tls.ca_path } else { cli.ca_path };

    let mut user_id = cli.user.clone();
    user_id = if user_id.is_empty() { config.agent.user_id.clone().unwrap_or("".to_string()) } else { user_id };
    let mut apikey = cli.apikey.clone();
    apikey = if apikey.is_empty() { config.agent.apikey.clone().unwrap_or("".to_string()) } else { apikey };

    // Create client
    let mut builder = Client::builder().timeout(Duration::from_secs(CLIENT_CONNECTION_TIMEOUT));

    if server_url.starts_with("https://") {
        // Check if CA certificate path is provided (required for HTTPS)
        if ca_path.is_empty() {
            eprintln!("Error: CA certificate path is required for HTTPS connections");
            std::process::exit(1);
        }

        // Load server CA certificate (required for HTTPS)
        let ca_data = fs::read(Path::new(&ca_path))
            .unwrap_or_else(|e| {
                eprintln!("Failed to read CA certificate: {}", e);
                std::process::exit(1);
            });
        let ca_cert = Certificate::from_pem(&ca_data)
            .unwrap_or_else(|e| {
                eprintln!("Failed to create CA certificate: {}", e);
                std::process::exit(1);
            });

        // Check if it's mutual authentication (both client certificate and private key provided)
        if let (Some(cert_path), Some(key_path)) = (&cert_path, &key_path) {
            let cert_data = fs::read(Path::new(cert_path))
                .unwrap_or_else(|e| {
                    eprintln!("Failed to read client certificate: {}", e);
                    std::process::exit(1);
                });
            let key_data = fs::read(Path::new(key_path))
                .unwrap_or_else(|e| {
                    eprintln!("Failed to read client private key: {}", e);
                    std::process::exit(1);
                });

            let client_identity = Identity::from_pkcs8_pem(&cert_data, &key_data)
                .unwrap_or_else(|e| {
                    eprintln!("Failed to create client identity: {}", e);
                    std::process::exit(1);
                });

            builder = builder
                .identity(client_identity)
                .add_root_certificate(ca_cert)
                .danger_accept_invalid_certs(false)
                .danger_accept_invalid_hostnames(false);
        } else {
            // One-way authentication: only use CA certificate to verify server
            builder = builder
                .add_root_certificate(ca_cert)
                .danger_accept_invalid_certs(false)
                .danger_accept_invalid_hostnames(false);
        }
    }

    // Build client with unified error handling
    let client = builder.build().unwrap_or_else(|e| {
        eprintln!("Failed to build HTTP client: {}", e);
        std::process::exit(1);
    });
    match &cli.group {
        CommandGroup::Policy { command } => {
            deal_policy_commands(command, server_url, client, &user_id, &apikey).await;
        },
        CommandGroup::Certificate { command } => {
            deal_certificate_commands(command, server_url, client, &user_id, &apikey).await;
        },
        CommandGroup::Baseline { command } => {
            deal_baseline_commands(command, server_url, client, &user_id, &apikey).await;
        },
        CommandGroup::Nonce { command } => {
            deal_nonce_commands(command, server_url, client, &user_id, config, &apikey).await;
        },
        CommandGroup::Evidence { command } => {
            deal_evidence_commands(command, config).await;
        },
        CommandGroup::Attest { message, file, out } => {
            let url = format!("{}/attest", &server_url);
            let evidence_data = fs::read_to_string(file).unwrap();
            let mut request_body: Value = serde_json::from_str(&evidence_data).unwrap();
            if let Value::Object(ref mut map) = request_body {
                map.insert("message".to_string(), json!(message));
            }
            // Send POST request
            let response = client
                .post(url)
                .header(USER_ID, HeaderValue::from_str(&user_id).unwrap())
                .header(API_KEY, HeaderValue::from_str(&apikey).unwrap())
                .json(&request_body)
                .send()
                .await
                .unwrap();
            let status = response.status();
            println!("status: {}", status);
            let text = &response.text().await.unwrap();
            if status != StatusCode::OK || out.is_none() {
                println!("body: {}", text);
            }
            if out.is_some() && status == StatusCode::OK {
                let response: Value = serde_json::from_str(text).unwrap();
                let nonce_json =
                    serde_json::to_string_pretty(&response.get("tokens")).expect("Failed to serialize tokens to JSON");
                let out_path = match out {
                    Some(path) => path,
                    None => {
                        eprintln!("Output path is Token, skipping file write");
                        return;
                    },
                };
                if let Err(e) = fs::create_dir_all(Path::new(&out_path).parent().unwrap()) {
                    eprintln!("Warning: Failed to create directories for {}: {}", out_path, e);
                    return;
                }
                match fs::write(&out_path, &nonce_json) {
                    Ok(_) => println!("Token successfully saved to {}", out_path),
                    Err(e) => eprintln!("Error writing to {}: {}", out_path, e),
                }
            }
        },
        CommandGroup::Token { command } => {
            deal_token_commands(command, server_url, client, &user_id, &apikey).await;
        },
        CommandGroup::Register { command } => {
            register_apikey_commands(command, server_url, client, &user_id, &apikey).await;
        },
    }
}<|MERGE_RESOLUTION|>--- conflicted
+++ resolved
@@ -587,12 +587,8 @@
             let evidence_request = GetEvidenceRequest {
                 attesters,
                 nonce_type: Option::from(nonce_type.to_string()),
-<<<<<<< HEAD
-                nonce: nonce.cloned(),
+                nonce,
                 token_fmt: None,
-=======
-                nonce,
->>>>>>> 1f1863be
                 attester_data: attester_data.clone(),
             };
             match EvidenceManager::get_evidence(&evidence_request) {
