--- conflicted
+++ resolved
@@ -154,20 +154,7 @@
         Ok(ctx)
     }
 
-<<<<<<< HEAD
-    /// Reads certificate data from a TPM NV index.
-    ///
-    /// # Returns
-    ///
-    /// A vector of bytes.
-    ///
-    /// # Errors
-    ///
-    /// Returns an error if the NV index is invalid or the certificate cannot be read.
-    fn get_nv_cert_data(context: &mut Context, nv_index: u64) -> Result<Option<Vec<u8>>, PluginError> {
-=======
     fn get_nv_cert_data(context: &mut Context, nv_index: u64) -> Result<Vec<u8>, PluginError> {
->>>>>>> 3cee08d2
         let index: u32 = u32::try_from(nv_index)
             .map_err(|e| PluginError::InternalError(format!("Invalid NV index value: {}", e)))?;
         let nv_idx: NvIndexTpmHandle = NvIndexTpmHandle::new(index)
@@ -195,12 +182,7 @@
     ///
     /// Returns an error if the NV index is invalid or the certificate cannot be read.
     fn read_cert_from_nv(ctx: &mut Context, nv_index: u64) -> Result<X509, PluginError> {
-<<<<<<< HEAD
-        let cert1_data = Self::get_nv_cert_data(ctx, nv_index)?;
-        let cert2_data = Self::get_nv_cert_data(ctx, nv_index + 1).unwrap_or_default();
-=======
         let cert_data = Self::get_nv_cert_data(ctx, nv_index)?;
->>>>>>> 3cee08d2
 
         // Convert to X509 certificate format
         X509::from_der(&cert_data)
@@ -388,25 +370,9 @@
         Ok(pem_cert)
     }
 
-<<<<<<< HEAD
-    /// Collects the PCR values.
-    ///
-    /// # Returns
-    ///
-    /// A Pcrs struct.
-    ///
-    /// # Errors
-    ///
-    /// Returns an error if the PCR values cannot be collected.
-    fn collect_pcrs(&self) -> Result<Pcrs, PluginError> {
-        // Create a new TPM context
-        let mut context = self.context_new()?;
-        let pcr_hash_alg = Self::hash_alg_from_str(self.config().pcr_selection.hash_alg.as_str())?;
-=======
     fn collect_pcrs_quote(&self, nonce: &[u8]) -> Result<(Quote, Pcrs), PluginError> {
         let mut context: Context = self.context_new()?;
         let pcr_hash_alg: HashingAlgorithm = Self::hash_alg_from_str(self.config().pcr_selection.hash_alg.as_str())?;
->>>>>>> 3cee08d2
 
         // Check if PCRs exist for the specified hash algorithm
         Self::check_pcr_availability(&mut context, pcr_hash_alg)?;
@@ -445,25 +411,6 @@
         let pcr_selection: &PcrSelection = pcr_selection_out.get_selections().first()
             .ok_or_else(|| PluginError::InternalError("No PCR selection found".to_string()))?;
 
-<<<<<<< HEAD
-        // Convert PCR values to hex format and associate with correct PCR indices
-        let mut pcr_values: Vec<PcrValue> = Vec::new();
-
-        // Iterate through the PCR digests
-        let values = pcr_digests.value();
-        for (i, digest) in values.iter().enumerate() {
-            // Use the corresponding PCR index if available, otherwise use the position
-            let pcr_index = if i < pcr_indices.len() {
-                pcr_indices[i]
-            } else {
-                (i as i32).try_into().unwrap()
-            };
-
-            pcr_values.push(PcrValue {
-                pcr_index,
-                pcr_value: hex::encode(digest.value()),
-            });
-=======
         // Validate PCR selection results
         let selected_count: usize = pcr_selection.selected().len();
         let expected_count: usize = pcr_banks.len();
@@ -474,7 +421,6 @@
                 "PCR selection mismatch - expected: {}, selected: {}, digests: {}",
                 expected_count, selected_count, digest_count
             )));
->>>>>>> 3cee08d2
         }
 
         // Build PCR values list
@@ -496,25 +442,12 @@
         })
     }
 
-<<<<<<< HEAD
-    /// Collects the quote.
-    ///
-    /// # Returns
-    ///
-    /// A Quote struct.
-    ///
-    /// # Errors
-    ///
-    /// Returns an error if the quote cannot be collected.
-    fn collect_quote(&self, nonce: &[u8]) -> Result<Quote, PluginError> {
-=======
     fn collect_quote(
         &self,
         context: &mut Context,
         pcr_selection_list: PcrSelectionList,
         nonce: &[u8]
     ) -> Result<Quote, PluginError> {
->>>>>>> 3cee08d2
         // Trim the nonce to 32 bytes if it exceeds 32 bytes
         let nonce: &[u8] = &nonce[..std::cmp::min(nonce.len(), MAX_QUOTE_NONCE_SIZE)];
 
