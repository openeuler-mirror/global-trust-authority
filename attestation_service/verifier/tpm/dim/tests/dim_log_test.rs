--- conflicted
+++ resolved
@@ -1,5 +1,3 @@
-<<<<<<< HEAD
-=======
 /*
  * Copyright (c) Huawei Technologies Co., Ltd. 2025. All rights reserved.
  * Global Trust Authority is licensed under the Mulan PSL v2.
@@ -12,7 +10,6 @@
  * See the Mulan PSL v2 for more details.
  */
 
->>>>>>> 45a23bf (feat:support dim attester&verifier)
 use tpm_dim_verifier::dim_log::{DimLog, DimLogEntry, HashAlgorithm};
 use tpm_common_verifier::PcrValues;
 use std::collections::HashMap;
