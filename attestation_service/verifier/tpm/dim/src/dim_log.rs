<<<<<<< HEAD
=======
/*
 * Copyright (c) Huawei Technologies Co., Ltd. 2025. All rights reserved.
 * Global Trust Authority is licensed under the Mulan PSL v2.
 * You can use this software according to the terms and conditions of the Mulan PSL v2.
 * You may obtain a copy of Mulan PSL v2 at:
 *     http://license.coscl.org.cn/MulanPSL2
 * THIS SOFTWARE IS PROVIDED ON AN "AS IS" BASIS, WITHOUT WARRANTIES OF ANY KIND, EITHER EXPRESS OR
 * IMPLIED, INCLUDING BUT NOT LIMITED TO NON-INFRINGEMENT, MERCHANTABILITY OR FIT FOR A PARTICULAR
 * PURPOSE.
 * See the Mulan PSL v2 for more details.
 */

>>>>>>> 45a23bf (feat:support dim attester&verifier)
use serde_json::Value;
use serde::{Serialize, Deserialize};
use base64::{Engine as _, engine::general_purpose::STANDARD as BASE64};
use tpm_common_verifier::PcrValues;
use plugin_manager::{PluginError, ServiceHostFunctions};
use std::str::{self, FromStr};
use openssl::hash::{Hasher, MessageDigest};
use hex;
use std::collections::{HashMap, HashSet};
use thiserror::Error;
use std::fmt;

/// Supported hash algorithms for DIM logs
#[derive(Debug, Clone, Copy, PartialEq, Eq, Hash, Serialize, Deserialize)]
pub enum HashAlgorithm {
    Sha1,
    Sha256,
    Sha384,
    Sha512,
    Sm3,
}

impl fmt::Display for HashAlgorithm {
    fn fmt(&self, f: &mut fmt::Formatter<'_>) -> fmt::Result {
        match self {
            HashAlgorithm::Sha1 => write!(f, "sha1"),
            HashAlgorithm::Sha256 => write!(f, "sha256"),
            HashAlgorithm::Sha384 => write!(f, "sha384"),
            HashAlgorithm::Sha512 => write!(f, "sha512"),
            HashAlgorithm::Sm3 => write!(f, "sm3"),
        }
    }
}

impl HashAlgorithm {
    /// Get the expected length of the hash in hexadecimal characters
    pub const fn hex_length(&self) -> usize {
        match self {
            Self::Sha1 => 40,
            Self::Sha256 => 64,
            Self::Sha384 => 96,
            Self::Sha512 => 128,
            Self::Sm3 => 64,
        }
    }

    /// Get the OpenSSL MessageDigest for this algorithm
    pub fn to_message_digest(&self) -> MessageDigest {
        match self {
            Self::Sha1 => MessageDigest::sha1(),
            Self::Sha256 => MessageDigest::sha256(),
            Self::Sha384 => MessageDigest::sha384(),
            Self::Sha512 => MessageDigest::sha512(),
            Self::Sm3 => MessageDigest::sm3(),
        }
    }

    /// Validate if a string is a valid hex hash for this algorithm
    pub fn validate_hex_hash(&self, hash: &str) -> bool {
        hash.len() == self.hex_length() && hash.chars().all(|c| c.is_ascii_hexdigit())
    }
}

impl FromStr for HashAlgorithm {
    type Err = DimLogError;

    fn from_str(s: &str) -> Result<Self, Self::Err> {
        match s {
            "sha1" => Ok(Self::Sha1),
            "sha256" => Ok(Self::Sha256),
            "sha384" => Ok(Self::Sha384),
            "sha512" => Ok(Self::Sha512),
            "sm3" => Ok(Self::Sm3),
            _ => Err(DimLogError::ValidationError(format!("Unsupported hash algorithm: {}", s))),
        }
    }
}

/// Represents a single entry in the DIM log
#[derive(Debug, Clone, Serialize, Deserialize)]
pub struct DimLogEntry {
    /// PCR register number
    pub pcr_index: u32,
    /// Hash of the template
    pub template_hash: String,
    /// Hash algorithm used for file hashing
    pub file_hash_alg: HashAlgorithm,
    /// Hash of the file
    pub file_hash: String,
    /// Path to the file
    pub file_path: String,
    /// Type of the log entry
    pub log_type: String,
    /// Whether the reference value matched
    pub ref_value_matched: Option<bool>,
}

/// Represents a complete DIM log with entries organized by PCR index
#[derive(Debug, Clone, Serialize, Deserialize)]
pub struct DimLog {
    /// Map of PCR indices to their corresponding log entries
    pub logs: HashMap<u32, Vec<DimLogEntry>>,
}

/// Custom error type for DIM log operations
#[derive(Debug, Error)]
pub enum DimLogError {
    #[error("Input error: {0}")]
    InputError(String),
    #[error("Internal error: {0}")]
    InternalError(String),
    #[error("Validation error: {0}")]
    ValidationError(String),
}

impl From<DimLogError> for PluginError {
    fn from(err: DimLogError) -> Self {
        match err {
            DimLogError::InputError(msg) => PluginError::InputError(msg),
            DimLogError::InternalError(msg) => PluginError::InternalError(msg),
            DimLogError::ValidationError(msg) => PluginError::InputError(msg),
        }
    }
}

/// Internal structure for parsed log entries
#[derive(Debug)]
pub struct ParsedLogEntry {
    pub pcr_index: u32,
    pub log_entry: DimLogEntry,
}

impl DimLog {
    /// Create a new DimLog from base64 encoded log data
    pub fn new(log_data: &str) -> Result<Self, DimLogError> {
        if log_data.is_empty() {
            return Err(DimLogError::InputError("Log data cannot be empty".to_string()));
        }

        let log_str = Self::decode_log_data(log_data)?;
        let mut logs = HashMap::new();

        for line in log_str.lines() {
            if line.trim().is_empty() {
                continue;
            }
            
            let entry = Self::parse_log_line(line)?;
            logs.entry(entry.pcr_index)
                .or_insert_with(Vec::new)
                .push(entry.log_entry);
        }

        Ok(Self { logs })
    }

    /// Verify the DIM log against PCR values and reference measurements
    pub async fn verify(
        &mut self,
        pcr_values: &mut PcrValues,
        service_host_functions: &ServiceHostFunctions,
        user_id: &str
    ) -> Result<bool, DimLogError> {
        // First verify PCR values to ensure log integrity
        self.replay_pcr_values(pcr_values)?;
        let pcr_match_result = pcr_values.check_is_matched().map_err(|e| DimLogError::InternalError(e.to_string()))?;

        // Only verify file hashes if PCR values match
        if pcr_match_result {
            let file_hashes = self.collect_file_hashes()?;
            let unmatched_hashes = self.get_unmatched_hashes(&file_hashes, service_host_functions, user_id).await?;
            self.update_ref_value_matches(&unmatched_hashes);
        }
        
        Ok(pcr_match_result)
    }

    /// Convert the DIM log to a JSON value
    pub fn to_json_value(&self) -> Result<Value, DimLogError> {
        serde_json::to_value(self)
            .map_err(|e| DimLogError::InternalError(e.to_string()))
    }

    /// Replay PCR values using the log entries
    pub fn replay_pcr_values(&self, pcr_values: &mut PcrValues) -> Result<(), DimLogError> {
        if self.logs.is_empty() {
            return Self::verify_empty_log_pcrs(pcr_values);
        }

        // 验证日志中的 PCR 索引
        for (&pcr_index, _) in &self.logs {
            if pcr_index > 23 {
                return Err(DimLogError::ValidationError(
                    format!("PCR index {} in log is out of valid range (0-23)", pcr_index)
                ));
            }
        }

        // 验证 PCR 索引
        let indices = pcr_values.get_pcr_indices();
        for pcr_index in indices {
            if pcr_index > 23 {
                return Err(DimLogError::ValidationError(
                    format!("PCR index {} is out of valid range (0-23)", pcr_index)
                ));
            }

            // Get current PCR value
            let pcr_value = match pcr_values.get_pcr_value(pcr_index) {
                Some(value) => value,
                None => continue,
            };

            // Check if we have logs for this PCR
            match self.logs.get(&pcr_index) {
                Some(logs) if !logs.is_empty() => {
                    // 克隆 logs，避免可变借用冲突
                    let logs_cloned = logs.clone();
                    let hash_alg_str = pcr_values.hash_alg.clone();
                    self.process_pcr_logs(pcr_index, &logs_cloned, &hash_alg_str, pcr_values)?;
                }
                _ => {
                    // No logs found, verify PCR value is initial
                    let initial_value = PcrValues::create_initial_pcr_value(&pcr_values.hash_alg, pcr_index, None)
                        .map_err(|e| DimLogError::InternalError(e.to_string()))?;

                    if pcr_value != initial_value {
                        return Err(DimLogError::ValidationError(
                            format!("PCR {} has been extended but no log entries found", pcr_index)
                        ));
                    }
                }
            }
        }
        
        Ok(())
    }

    /// 验证空日志时的 PCR 值
    fn verify_empty_log_pcrs(pcr_values: &PcrValues) -> Result<(), DimLogError> {
        // 验证哈希算法
        if pcr_values.hash_alg.is_empty() {
            return Err(DimLogError::ValidationError(
                "Hash algorithm cannot be empty".to_string()
            ));
        }

        let hash_alg = &pcr_values.hash_alg;
        let mut non_initial_pcrs = Vec::new();

        // 检查所有 PCR 值
        for &pcr_index in &pcr_values.get_pcr_indices() {
            // 验证 PCR 索引范围
            if pcr_index > 23 {
                return Err(DimLogError::ValidationError(
                    format!("PCR index {} is out of valid range (0-23)", pcr_index)
                ));
            }

            // 获取当前 PCR 值
            let pcr_value = match pcr_values.get_pcr_value(pcr_index) {
                Some(v) => v,
                None => continue,
            };

            // 获取初始值
            let initial_value = PcrValues::create_initial_pcr_value(hash_alg, pcr_index, None)
                .map_err(|e| DimLogError::InternalError(format!(
                    "Failed to create initial value for PCR {}: {}", pcr_index, e
                )))?;

            // 检查是否匹配初始值
            if pcr_value != initial_value {
                non_initial_pcrs.push(pcr_index);
            }
        }

        // 如果有非初始值的 PCR，返回错误
        if !non_initial_pcrs.is_empty() {
            return Err(DimLogError::ValidationError(format!(
                "PCRs {:?} are not initial values but log is empty",
                non_initial_pcrs
            )));
        }

        Ok(())
    }

    fn decode_log_data(log_data: &str) -> Result<String, DimLogError> {
        let log_data = BASE64.decode(log_data)
            .map_err(|_| DimLogError::InputError("Failed to decode base64 log data".to_string()))?;
        
        str::from_utf8(&log_data)
            .map(String::from)
            .map_err(|_| DimLogError::InputError("Failed to convert log data to string".to_string()))
    }

    fn split_log_line(line: &str) -> Result<Vec<String>, DimLogError> {
        // 1. 提取 log_type
        let start = line.rfind('[').ok_or_else(|| DimLogError::InputError("Invalid log format: missing log type".to_string()))?;
        let end = line.rfind(']').ok_or_else(|| DimLogError::InputError("Invalid log format: missing log type".to_string()))?;
        if end <= start {
            return Err(DimLogError::InputError("Invalid log format: bad log type".to_string()));
        }
        let log_type = line[start+1..end].trim().to_string();

        // 2. 去掉 log_type 部分，剩下的部分按空格分割
        let main_part = line[..start].trim();
        let mut iter = main_part.split_whitespace();

        // 3. 提取前三个固定字段
        let pcr_index = iter.next().ok_or_else(|| DimLogError::InputError("Missing PCR index".to_string()))?;
        let template_hash = iter.next().ok_or_else(|| DimLogError::InputError("Missing template hash".to_string()))?;
        let file_hash_part = iter.next().ok_or_else(|| DimLogError::InputError("Missing file hash".to_string()))?;

        // 4. 验证 file_hash_part 格式 (algorithm:hash)
        if !file_hash_part.contains(':') {
            return Err(DimLogError::InputError("Invalid file hash format: missing algorithm".to_string()));
        }

        // 5. 剩余部分作为 file_path
        let file_path = iter.collect::<Vec<&str>>().join(" ");
        if file_path.is_empty() {
            return Err(DimLogError::InputError("Missing file path".to_string()));
        }

        Ok(vec![
            pcr_index.to_string(),
            template_hash.to_string(),
            file_hash_part.to_string(),
            file_path,
            log_type,
        ])
    }

    pub fn parse_log_line(line: &str) -> Result<ParsedLogEntry, DimLogError> {
        let parts = Self::split_log_line(line)?;
        
        let pcr_index = Self::parse_pcr_index(&parts[0])?;
        let (hash_alg, file_hash) = Self::parse_hash_parts(&parts[2])?;

        // Validate template hash format using SHA256
        if !HashAlgorithm::Sha256.validate_hex_hash(&parts[1]) {
            return Err(DimLogError::ValidationError(
                format!("Invalid template hash format: expected {} hex characters", 
                    HashAlgorithm::Sha256.hex_length())
            ));
        }

        let log_entry = DimLogEntry {
            pcr_index,
            template_hash: parts[1].to_string(),
            file_hash_alg: hash_alg,
            file_hash,
            file_path: parts[3].to_string(),
            log_type: parts[4].to_string(),
            ref_value_matched: None,
        };

        Ok(ParsedLogEntry { pcr_index, log_entry })
    }

    pub(crate) fn parse_pcr_index(index_str: &str) -> Result<u32, DimLogError> {
        let pcr_index = index_str
            .parse::<u32>()
            .map_err(|_| DimLogError::InputError(
                format!("Invalid PCR index format: '{}'", index_str)
            ))?;

        if pcr_index > 23 {
            return Err(DimLogError::ValidationError(
                format!("PCR index {} is out of valid range (0-23)", pcr_index)
            ));
        }
        Ok(pcr_index)
    }

    pub(crate) fn parse_hash_parts(hash_str: &str) -> Result<(HashAlgorithm, String), DimLogError> {
        // File hash format: algorithm:hash
        let hash_parts: Vec<&str> = hash_str
            .split(':')
            .collect();

        if hash_parts.len() != 2 {
            return Err(DimLogError::InputError(
                format!("Invalid hash format: expected 'algorithm:hash', got '{}'", hash_str)
            ));
        }

        let alg = HashAlgorithm::from_str(hash_parts[0])?;
        let hash = hash_parts[1].to_string();

        // Validate hash format
        if !alg.validate_hex_hash(&hash) {
            return Err(DimLogError::ValidationError(
                format!("Invalid hash format for {}: expected {} hex characters", 
                    hash_parts[0], alg.hex_length())
            ));
        }

        Ok((alg, hash))
    }

    pub fn collect_file_hashes(&self) -> Result<Vec<String>, DimLogError> {
        let mut file_hashes = Vec::new();
        let mut seen_paths = HashSet::new();

        for entries in self.logs.values() {
            for log in entries {
                // Check for duplicate file paths
                if !seen_paths.insert(log.file_path.clone()) {
                    return Err(DimLogError::ValidationError(
                        format!("Duplicate file path found: {}", log.file_path)
                    ));
                }

                // Validate file hash
                if !log.file_hash_alg.validate_hex_hash(&log.file_hash) {
                    return Err(DimLogError::ValidationError(
                        format!("Invalid file hash format for {}: {}", log.file_path, log.file_hash)
                    ));
                }

                file_hashes.push(log.file_hash.clone());
            }
        }

        Ok(file_hashes)
    }

    async fn get_unmatched_hashes(
        &self,
        file_hashes: &Vec<String>,
        service_host_functions: &ServiceHostFunctions,
        user_id: &str
    ) -> Result<HashSet<String>, DimLogError> {
        if file_hashes.is_empty() {
            return Ok(HashSet::new());
        }
        let unmatched: Vec<String> = (service_host_functions.get_unmatched_measurements)(file_hashes, "tpm_dim", user_id)
            .await
            .map_err(|err| DimLogError::InternalError(format!("Failed to get unmatched measurements: {}", err)))?;
        Ok(unmatched.into_iter().collect())
    }

    fn update_ref_value_matches(&mut self, unmatched_hashes: &HashSet<String>) {
        for entries in self.logs.values_mut() {
            for entry in entries {
                entry.ref_value_matched = Some(!unmatched_hashes.contains(&entry.file_hash));
            }
        }
    }

    fn process_pcr_logs(
        &self,
        pcr_index: u32,
        logs: &[DimLogEntry],
        hash_alg: &str,
        pcr_values: &mut PcrValues
    ) -> Result<(), DimLogError> {
        // 计算所有条目的模板哈希，如果任何条目计算失败则返回错误
        let template_hashes: Vec<String> = logs
            .iter()
            .map(|log| {
                Self::calculate_template_hash(log, hash_alg)
                    .map_err(|e| DimLogError::ValidationError(format!(
                        "Failed to calculate template hash for PCR {}: {}", pcr_index, e
                    )))
            })
            .collect::<Result<Vec<String>, DimLogError>>()?;

        // 验证是否找到有效的模板哈希
        if template_hashes.is_empty() {
            return Err(DimLogError::ValidationError(
                format!("No log entries found for PCR {}", pcr_index)
            ));
        }

        // 获取初始 PCR 值
        let initial_value = PcrValues::create_initial_pcr_value(hash_alg, pcr_index, None)
            .map_err(|e| DimLogError::InternalError(e.to_string()))?;

        // 获取当前 PCR 值
        let pcr_value = pcr_values.get_pcr_value(pcr_index)
            .expect("PCR value should exist");

        // 重放 PCR 值
        let replay_value = PcrValues::replay_with_target(
            hash_alg,
            &initial_value,
            pcr_value,
            &template_hashes,
        ).map_err(|e| DimLogError::InternalError(e.to_string()))?;

        // 更新重放值
        pcr_values.update_replay_value(pcr_index, replay_value);
        Ok(())
    }

    pub(crate) fn calculate_template_hash(log: &DimLogEntry, hash_alg: &str) -> Result<String, DimLogError> {
        // 验证输入
        if log.file_hash.is_empty() {
            return Err(DimLogError::ValidationError("File hash cannot be empty".to_string()));
        }
        if log.file_path.is_empty() {
            return Err(DimLogError::ValidationError("File path cannot be empty".to_string()));
        }

        // 获取算法名称
        let algo_name = log.file_hash_alg.to_string();
        
        // 将 hex 格式的 file_hash 转换为二进制
        let file_hash_bytes = hex::decode(&log.file_hash)
            .map_err(|e| DimLogError::ValidationError(format!("Invalid file hash hex format: {}", e)))?;
        
        // 计算 size1: algo_name + ":" + "\0" + digest_size
        let size1 = (algo_name.len() + 2 + file_hash_bytes.len()) as u32;
        
        // 构建哈希输入
        let mut hasher = Hasher::new(HashAlgorithm::from_str(hash_alg)?.to_message_digest())
            .map_err(|e| DimLogError::InternalError(format!("Failed to create hasher: {}", e)))?;
        
        // 1. 添加 size1 (4字节小端序)
        hasher.update(&size1.to_le_bytes())
            .map_err(|e| DimLogError::InternalError(format!("Failed to update hash: {}", e)))?;
        
        // 2. 添加算法名称
        hasher.update(algo_name.as_bytes())
            .map_err(|e| DimLogError::InternalError(format!("Failed to update hash: {}", e)))?;
        
        // 3. 添加 ":" 和 "\0"
        hasher.update(b":\0")
            .map_err(|e| DimLogError::InternalError(format!("Failed to update hash: {}", e)))?;
        
        // 4. 添加文件哈希（二进制）
        hasher.update(&file_hash_bytes)
            .map_err(|e| DimLogError::InternalError(format!("Failed to update hash: {}", e)))?;
        
        // 5. 计算 size2: file_path + "\0"
        let size2 = (log.file_path.len() + 1) as u32;
        
        // 6. 添加 size2 (4字节小端序)
        hasher.update(&size2.to_le_bytes())
            .map_err(|e| DimLogError::InternalError(format!("Failed to update hash: {}", e)))?;
        
        // 7. 添加文件路径和 "\0"
        hasher.update(log.file_path.as_bytes())
            .map_err(|e| DimLogError::InternalError(format!("Failed to update hash: {}", e)))?;
        hasher.update(b"\0")
            .map_err(|e| DimLogError::InternalError(format!("Failed to update hash: {}", e)))?;
        
        // 8. 完成哈希计算
        let hash = hasher.finish()
            .map_err(|e| DimLogError::InternalError(format!("Failed to finalize hash: {}", e)))?;
        
        Ok(hex::encode(hash))
    }
}

#[cfg(test)]
mod tests {
    use super::*;
    use tpm_common_verifier::PcrValues;

    #[test]
    fn test_verify_empty_log_pcrs() {
        // 测试空日志时的 PCR 验证
        let mut pcr_values = PcrValues::new();
        pcr_values.hash_alg = "sha256".to_string();
        
        // 设置所有 PCR 为初始值
        for i in 0..24 {
            let initial_value = PcrValues::create_initial_pcr_value("sha256", i, None).unwrap();
            pcr_values.set_pcr_value(i, initial_value);
        }
        
        // 验证空日志
        let dim_log = DimLog { logs: HashMap::new() };
        assert!(dim_log.replay_pcr_values(&mut pcr_values).is_ok());

        // 测试非初始值 PCR
        let non_initial_value = "1".repeat(64); // 非初始值
        pcr_values.set_pcr_value(0, non_initial_value);
        assert!(matches!(
            dim_log.replay_pcr_values(&mut pcr_values),
            Err(DimLogError::ValidationError(_))
        ));
    }

    #[test]
    fn test_process_pcr_logs_with_invalid_entries() {
        // 创建包含无效条目的日志
        let mut logs = HashMap::new();
        logs.insert(0, vec![
            DimLogEntry {
                pcr_index: 0,
                template_hash: "".to_string(), // 无效的模板哈希
                file_hash_alg: HashAlgorithm::Sha256,
                file_hash: "".to_string(), // 无效的文件哈希
                file_path: "".to_string(), // 无效的文件路径
                log_type: "static baseline".to_string(),
                ref_value_matched: None,
            }
        ]);

        let dim_log = DimLog { logs };
        let mut pcr_values = PcrValues::new();
        pcr_values.hash_alg = "sha256".to_string();
        let initial_value = PcrValues::create_initial_pcr_value("sha256", 0, None).unwrap();
        pcr_values.set_pcr_value(0, initial_value);

        // 验证处理无效条目时返回错误
        assert!(matches!(
            dim_log.replay_pcr_values(&mut pcr_values),
            Err(DimLogError::ValidationError(_))
        ));
    }

    #[test]
    fn test_pcr_replay_verification() {
        // 创建有效的日志条目
        let entry = DimLogEntry {
            pcr_index: 0,
            template_hash: "8ba44d557a9855c03bc243a8ba2d553347a52c1a322ea9cf8d3d1e0c8f0e2656".to_string(),
            file_hash_alg: HashAlgorithm::Sha256,
            file_hash: "5279eadc235d80bf66ba652b5d0a2c7afd253ebaf1d03e6e24b87b7f7e94fa02".to_string(),
            file_path: "test_file".to_string(),
            log_type: "static baseline".to_string(),
            ref_value_matched: None,
        };

        let mut logs = HashMap::new();
        logs.insert(0, vec![entry]);

        let dim_log = DimLog { logs };
        let mut pcr_values = PcrValues::new();
        pcr_values.hash_alg = "sha256".to_string();
        
        // 设置初始 PCR 值
        let initial_value = PcrValues::create_initial_pcr_value("sha256", 0, None).unwrap();
        pcr_values.set_pcr_value(0, initial_value);

        // 验证 PCR 重放
        assert!(dim_log.replay_pcr_values(&mut pcr_values).is_ok());
    }

    #[test]
    fn test_invalid_pcr_index() {
        let mut logs = HashMap::new();
        logs.insert(24, vec![DimLogEntry {
            pcr_index: 24, // 无效的 PCR 索引
            template_hash: "8ba44d557a9855c03bc243a8ba2d553347a52c1a322ea9cf8d3d1e0c8f0e2656".to_string(),
            file_hash_alg: HashAlgorithm::Sha256,
            file_hash: "5279eadc235d80bf66ba652b5d0a2c7afd253ebaf1d03e6e24b87b7f7e94fa02".to_string(),
            file_path: "test_file".to_string(),
            log_type: "static baseline".to_string(),
            ref_value_matched: None,
        }]);

        let dim_log = DimLog { logs };
        let mut pcr_values = PcrValues::new();
        pcr_values.hash_alg = "sha256".to_string();
        
        // 验证无效 PCR 索引返回错误
        assert!(matches!(
            dim_log.replay_pcr_values(&mut pcr_values),
            Err(DimLogError::ValidationError(_))
        ));
    }

    #[test]
    fn test_empty_hash_algorithm() {
        let mut pcr_values = PcrValues::new();
        pcr_values.hash_alg = "".to_string(); // 空哈希算法
        let dim_log = DimLog { logs: HashMap::new() };
        
        // 验证空哈希算法返回错误
        assert!(matches!(
            dim_log.replay_pcr_values(&mut pcr_values),
            Err(DimLogError::ValidationError(_))
        ));
    }
}<|MERGE_RESOLUTION|>--- conflicted
+++ resolved
@@ -1,5 +1,3 @@
-<<<<<<< HEAD
-=======
 /*
  * Copyright (c) Huawei Technologies Co., Ltd. 2025. All rights reserved.
  * Global Trust Authority is licensed under the Mulan PSL v2.
@@ -12,7 +10,6 @@
  * See the Mulan PSL v2 for more details.
  */
 
->>>>>>> 45a23bf (feat:support dim attester&verifier)
 use serde_json::Value;
 use serde::{Serialize, Deserialize};
 use base64::{Engine as _, engine::general_purpose::STANDARD as BASE64};
