--- conflicted
+++ resolved
@@ -1,4 +1,15 @@
-<<<<<<< HEAD
+/*
+ * Copyright (c) Huawei Technologies Co., Ltd. 2025. All rights reserved.
+ * Global Trust Authority is licensed under the Mulan PSL v2.
+ * You can use this software according to the terms and conditions of the Mulan PSL v2.
+ * You may obtain a copy of Mulan PSL v2 at:
+ *     http://license.coscl.org.cn/MulanPSL2
+ * THIS SOFTWARE IS PROVIDED ON AN "AS IS" BASIS, WITHOUT WARRANTIES OF ANY KIND, EITHER EXPRESS OR
+ * IMPLIED, INCLUDING BUT NOT LIMITED TO NON-INFRINGEMENT, MERCHANTABILITY OR FIT FOR A PARTICULAR
+ * PURPOSE.
+ * See the Mulan PSL v2 for more details.
+ */
+ 
 use serde::Serialize;
 use crate::entities::db_model::rv_db_model::{ActiveModel, Model};
 
@@ -158,177 +169,4 @@
             valid_code: self.valid_code,
         }
     }
-=======
-/*
- * Copyright (c) Huawei Technologies Co., Ltd. 2025. All rights reserved.
- * Global Trust Authority is licensed under the Mulan PSL v2.
- * You can use this software according to the terms and conditions of the Mulan PSL v2.
- * You may obtain a copy of Mulan PSL v2 at:
- *     http://license.coscl.org.cn/MulanPSL2
- * THIS SOFTWARE IS PROVIDED ON AN "AS IS" BASIS, WITHOUT WARRANTIES OF ANY KIND, EITHER EXPRESS OR
- * IMPLIED, INCLUDING BUT NOT LIMITED TO NON-INFRINGEMENT, MERCHANTABILITY OR FIT FOR A PARTICULAR
- * PURPOSE.
- * See the Mulan PSL v2 for more details.
- */
-
-use serde::Serialize;
-use crate::entities::db_model::rv_db_model::{ActiveModel, Model};
-
-#[derive(Clone, Serialize)]
-pub struct RefValueModel {
-    pub id: String,
-    pub uid: String,
-    pub name: String,
-    pub description: String,
-    pub attester_type: String,
-    pub content: String,
-    pub is_default: bool,
-    #[serde(skip_serializing)]
-    pub signature: Vec<u8>,
-    #[serde(skip_serializing)]
-    pub key_version: String,
-    pub version: i32,
-    pub valid_code: i8,
-}
-
-impl RefValueModel {
-    pub fn set_signature(&mut self, signature: &Vec<u8>) {
-        self.signature = signature.clone();
-    }
-    
-    pub fn set_key_version(&mut self, key_version: &str) {
-        self.key_version = key_version.to_string();
-    }
-}
-
-impl From<Model> for RefValueModel {
-    fn from(model: Model) -> Self {
-        RefValueModel {
-            id: model.id,
-            uid: model.uid,
-            name: model.name,
-            description: model.description,
-            attester_type: model.attester_type,
-            content: model.content,
-            is_default: model.is_default,
-            signature: model.signature,
-            key_version: model.key_version,
-            version: model.version,
-            valid_code: model.valid_code,
-        }
-    }
-}
-
-impl From<ActiveModel> for RefValueModel {
-    fn from(model: ActiveModel) -> Self {
-        RefValueModelBuilder::new()
-            .id(model.id.as_ref())
-            .uid(model.uid.as_ref())
-            .name(model.name.as_ref())
-            .description(model.description.as_ref())
-            .attester_type(model.attester_type.as_ref())
-            .content(model.content.as_ref())
-            .is_default(*model.is_default.as_ref())
-            .version(*model.version.as_ref())
-            .valid_code(*model.valid_code.as_ref())
-            .build()
-    }
-}
-
-pub struct RefValueModelBuilder {
-    pub id: String,
-    pub uid: String,
-    pub name: String,
-    pub description: String,
-    pub attester_type: String,
-    pub content: String,
-    pub is_default: bool,
-    pub version: i32,
-    pub valid_code: i8,
-}
-
-impl RefValueModelBuilder {
-    pub fn new() -> Self {
-        RefValueModelBuilder {
-            id: "".to_string(),
-            uid: "".to_string(),
-            name: "".to_string(),
-            description: "".to_string(),
-            attester_type: "".to_string(),
-            content: "".to_string(),
-            is_default: true,
-            version: 0,
-            valid_code: 0,
-        }
-    }
-    
-    pub fn id(mut self, id: &str) -> Self {
-        self.id = id.to_string();
-        self
-    }
-    
-    pub fn uid(mut self, uid: &str) -> Self {
-        self.uid = uid.to_string();
-        self
-    }
-    
-    pub fn name(mut self, name: &str) -> Self {
-        self.name = name.to_string();
-        self
-    }
-    
-    pub fn description(mut self, description: &str) -> Self {
-        self.description = description.to_string();
-        self
-    }
-    
-    pub fn op_description(mut self, description: &Option<String>) -> Self {
-        match description {
-            Some(desc) => self.description = desc.to_string(),
-            None => {},
-        }
-        self
-    }
-    
-    pub fn attester_type(mut self, attester_type: &str) -> Self {
-        self.attester_type = attester_type.to_string();
-        self
-    }
-    
-    pub fn content(mut self, content: &str) -> Self {
-        self.content = content.to_string();
-        self
-    }
-    
-    pub fn is_default(mut self, is_default: bool) -> Self {
-        self.is_default = is_default;
-        self
-    }
-    
-    pub fn version(mut self, version: i32) -> Self {
-        self.version = version;
-        self
-    }
-    
-    pub fn valid_code(mut self, valid_code: i8) -> Self {
-        self.valid_code = valid_code;
-        self
-    }
-    
-    pub fn build(self) -> RefValueModel {
-        RefValueModel {
-            id: self.id,
-            uid: self.uid,
-            name: self.name,
-            description: self.description,
-            attester_type: self.attester_type,
-            content: self.content,
-            is_default: self.is_default,
-            signature: vec![],
-            key_version: "".to_string(),
-            version: self.version,
-            valid_code: self.valid_code,
-        }
-    }
->>>>>>> 9d5bb2ff
 }