<<<<<<< HEAD
use serde::{Deserialize, Serialize};
use validator::{Validate, ValidationError};

#[derive(Clone, Deserialize, Validate, Serialize)]
pub struct RvAddReqBody {
    /// Reference value name
    #[validate(length(min = 1, max = 255))]
    pub name: String,

    /// Reference value description
    #[validate(length(max = 512))]
    pub description: Option<String>,

    /// challenge plugin type
    #[validate(custom(function = "validate_attester_type"))]
    pub attester_type: String,
    
    /// content
    #[validate(custom(function = "validate_content_max_size"))]
    pub content: String,

    /// is default reference value
    #[serde(default = "default_rv")]
    pub is_default: Option<bool>,
}

fn default_rv() -> Option<bool> {
    Option::from(false)
}

fn validate_attester_type(attester_type: &str) -> Result<(), ValidationError> {
    if attester_type.is_empty() {
        return Err(ValidationError::new("attester_type is empty"));
    }
    let allowed_attester_types = vec!["tpm_ima"];
    if !allowed_attester_types.contains(&attester_type) {
        let mut error = ValidationError::new("invalid_attester_type")
            .with_message(
                format!("Unsupported attester type: `{}`", attester_type).into()
            );
        error.add_param("allowed_types".into(), &allowed_attester_types);
        return Err(error);
    }
    Ok(())
}

fn validate_content_max_size(content: &str) -> Result<(), ValidationError> {
    if content.len() > 10 * 1024 * 1024 {
        return Err(ValidationError::new("content_max_size is too large"))
    }
    Ok(())
}
=======
/*
 * Copyright (c) Huawei Technologies Co., Ltd. 2025. All rights reserved.
 * Global Trust Authority is licensed under the Mulan PSL v2.
 * You can use this software according to the terms and conditions of the Mulan PSL v2.
 * You may obtain a copy of Mulan PSL v2 at:
 *     http://license.coscl.org.cn/MulanPSL2
 * THIS SOFTWARE IS PROVIDED ON AN "AS IS" BASIS, WITHOUT WARRANTIES OF ANY KIND, EITHER EXPRESS OR
 * IMPLIED, INCLUDING BUT NOT LIMITED TO NON-INFRINGEMENT, MERCHANTABILITY OR FIT FOR A PARTICULAR
 * PURPOSE.
 * See the Mulan PSL v2 for more details.
 */

use serde::{Deserialize, Serialize};
use validator::{Validate, ValidationError};

#[derive(Clone, Deserialize, Validate, Serialize)]
pub struct RvAddReqBody {
    /// Reference value name
    #[validate(length(min = 1, max = 255))]
    pub name: String,

    /// Reference value description
    #[validate(length(max = 512))]
    pub description: Option<String>,

    /// challenge plugin type
    #[validate(custom(function = "validate_attester_type"))]
    pub attester_type: String,
    
    /// content
    #[validate(custom(function = "validate_content_max_size"))]
    pub content: String,

    /// is default reference value
    #[serde(default = "default_rv")]
    pub is_default: Option<bool>,
}

fn default_rv() -> Option<bool> {
    Option::from(true)
}

fn validate_attester_type(attester_type: &str) -> Result<(), ValidationError> {
    if attester_type.is_empty() {
        return Err(ValidationError::new("attester_type is empty"));
    }
    let allowed_attester_types = vec!["tpm_ima"];
    if !allowed_attester_types.contains(&attester_type) {
        let mut error = ValidationError::new("invalid_attester_type")
            .with_message(
                format!("Unsupported attester type: `{}`", attester_type).into()
            );
        error.add_param("allowed_types".into(), &allowed_attester_types);
        return Err(error);
    }
    Ok(())
}

fn validate_content_max_size(content: &str) -> Result<(), ValidationError> {
    if content.len() > 10 * 1024 * 1024 {
        return Err(ValidationError::new("content_max_size is too large"))
    }
    Ok(())
}
>>>>>>> 9d5bb2ff
<|MERGE_RESOLUTION|>--- conflicted
+++ resolved
@@ -1,4 +1,15 @@
-<<<<<<< HEAD
+/*
+ * Copyright (c) Huawei Technologies Co., Ltd. 2025. All rights reserved.
+ * Global Trust Authority is licensed under the Mulan PSL v2.
+ * You can use this software according to the terms and conditions of the Mulan PSL v2.
+ * You may obtain a copy of Mulan PSL v2 at:
+ *     http://license.coscl.org.cn/MulanPSL2
+ * THIS SOFTWARE IS PROVIDED ON AN "AS IS" BASIS, WITHOUT WARRANTIES OF ANY KIND, EITHER EXPRESS OR
+ * IMPLIED, INCLUDING BUT NOT LIMITED TO NON-INFRINGEMENT, MERCHANTABILITY OR FIT FOR A PARTICULAR
+ * PURPOSE.
+ * See the Mulan PSL v2 for more details.
+ */
+
 use serde::{Deserialize, Serialize};
 use validator::{Validate, ValidationError};
 
@@ -50,70 +61,4 @@
         return Err(ValidationError::new("content_max_size is too large"))
     }
     Ok(())
-}
-=======
-/*
- * Copyright (c) Huawei Technologies Co., Ltd. 2025. All rights reserved.
- * Global Trust Authority is licensed under the Mulan PSL v2.
- * You can use this software according to the terms and conditions of the Mulan PSL v2.
- * You may obtain a copy of Mulan PSL v2 at:
- *     http://license.coscl.org.cn/MulanPSL2
- * THIS SOFTWARE IS PROVIDED ON AN "AS IS" BASIS, WITHOUT WARRANTIES OF ANY KIND, EITHER EXPRESS OR
- * IMPLIED, INCLUDING BUT NOT LIMITED TO NON-INFRINGEMENT, MERCHANTABILITY OR FIT FOR A PARTICULAR
- * PURPOSE.
- * See the Mulan PSL v2 for more details.
- */
-
-use serde::{Deserialize, Serialize};
-use validator::{Validate, ValidationError};
-
-#[derive(Clone, Deserialize, Validate, Serialize)]
-pub struct RvAddReqBody {
-    /// Reference value name
-    #[validate(length(min = 1, max = 255))]
-    pub name: String,
-
-    /// Reference value description
-    #[validate(length(max = 512))]
-    pub description: Option<String>,
-
-    /// challenge plugin type
-    #[validate(custom(function = "validate_attester_type"))]
-    pub attester_type: String,
-    
-    /// content
-    #[validate(custom(function = "validate_content_max_size"))]
-    pub content: String,
-
-    /// is default reference value
-    #[serde(default = "default_rv")]
-    pub is_default: Option<bool>,
-}
-
-fn default_rv() -> Option<bool> {
-    Option::from(true)
-}
-
-fn validate_attester_type(attester_type: &str) -> Result<(), ValidationError> {
-    if attester_type.is_empty() {
-        return Err(ValidationError::new("attester_type is empty"));
-    }
-    let allowed_attester_types = vec!["tpm_ima"];
-    if !allowed_attester_types.contains(&attester_type) {
-        let mut error = ValidationError::new("invalid_attester_type")
-            .with_message(
-                format!("Unsupported attester type: `{}`", attester_type).into()
-            );
-        error.add_param("allowed_types".into(), &allowed_attester_types);
-        return Err(error);
-    }
-    Ok(())
-}
-
-fn validate_content_max_size(content: &str) -> Result<(), ValidationError> {
-    if content.len() > 10 * 1024 * 1024 {
-        return Err(ValidationError::new("content_max_size is too large"))
-    }
-    Ok(())
-}
->>>>>>> 9d5bb2ff
+}