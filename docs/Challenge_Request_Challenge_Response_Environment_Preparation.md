# Server Preparation

## Strategy-related data preparation

Added tpm_boot policy and tpm_ima policy

### tpm_boot

```
package verification

# Extract secure_boot status: yes if any matching entry found with yes, else no
default secure_boot = "no"
secure_boot = "yes" {
    some i, j
    logs := input.evidence.logs
    logs[i].log_type == "TcgEventLog"
    event := logs[i].log_data[j]
    event.event_type == "EV_EFI_VARIABLE_DRIVER_CONFIG"
    event.event.unicode_name == "SecureBoot"
    lower(event.event.variable_data.enabled) == "yes"
}

# Extract log_status from first TcgEventLog log
log_status = status {
    some i
    logs := input.evidence.logs
    logs[i].log_type == "TcgEventLog"
    status := logs[i].log_status
}


# Check if pcrs 0-7 are present in any hash algorithm (sha1, sha256, sha384, sha512)
pcr_present {
    all := {x | x := [0,1,2,3,4,5,6,7][_]}
    measured := {pcr.pcr_index | pcr := input.evidence.pcrs.pcr_values[_]}
    all_pcrs_subset := all - measured
    count(all_pcrs_subset) == 0
}

# Attestation valid if all conditions met
default attestation_valid = false
attestation_valid {
    secure_boot == "yes"
    log_status == "replay_success"
    pcr_present
}

# Output result
result = {
    "policy_matched": attestation_valid,
    "custom_data": {
        "hash_alg": input.evidence.pcrs.hash_alg
    }
}

```

### tpm_ima

```
package verification

# Extract log_status from first tpm_ima log
log_status = status {
    some i
    logs := input.evidence.logs
    logs[i].log_type == "ImaLog"
    status := logs[i].log_status
}

ref_value_match_status = status {
    some i
    logs := input.evidence.logs
    logs[i].log_type == "ImaLog"
    status := logs[i].ref_value_match_status
}

# Check if pcrs 10 is present in any hash algorithm (sha1, sha256, sha384, sha512)
pcr_present {
    all := {x | x := [10][_] }
    measured := {pcr.pcr_index | pcr := input.evidence.pcrs.pcr_values[_]}
    all_pcrs_subset := all - measured
    count(all_pcrs_subset) == 0
}

# Attestation valid if all conditions met
default attestation_valid = false
attestation_valid {
    log_status == "replay_success"
    ref_value_match_status == "matched"
    pcr_present
}

# Output result
result = {
    "policy_matched": attestation_valid,
    "custom_data": {
        "hash_alg": input.evidence.pcrs.hash_alg
    }
}
```

### virtCCA
Fill in the contents of the UEFI baseline and virtCCAToken into predefined_values.
```
package verification

# Predefined values for verification
predefined_values := {
    "firmware_state": {
        "grub_cfg": "d76740a196dc8c96b5983dd2177a84ba893e01b08430bae81d90112b7eefa5cf",
        "kernel": "e14bd37fd6d957b48d3ddde9be14c6d977f74127a6c6e4846c6b2a9f4fe48b41",
        "initramfs": "fc7269847648cdab5323a4213a6d7b9a47512851beae8106a81b3e507e6dfc79",
        "grub_image_list": ["87276d2d4f3d17714e120d5b68694873880043e5abe7747fb4a47b5f6f38ca7a"]
    },
    "vcca_rpv": "02000000000000000000000000000000000000000000000000000000000000000000000000000000000000000000000000000000000000000000000000000000",
    "vcca_rim": "b23d801b7a7d00e53dc636f918237a62f8a30df39f46db9af7cd213713a041d8",
    "vcca_rem0": "5a408cfa02bc28f677a937348e2d8c34519a4c61e4934ca911e5a3e12d2a877d",
    "vcca_rem1": "646fdfc8b716bf958471a20378f178c472679216c911ddd0349cd74924eda7e9",
    "vcca_rem2": "d5baa6203ec24a54e92ee9d3c1e678a2f67e3a2cd4d38111606a710fa247c93e",
    "vcca_rem3": "0000000000000000000000000000000000000000000000000000000000000000"
}

default attestation_valid = false

# Main validation rule that checks all required fields
attestation_valid {
    # Check firmware_state if present
    input.vcca_ccel_log_data.firmware_state
    objects_equal(input.vcca_ccel_log_data.firmware_state, predefined_values.firmware_state)
    
    # Check other required fields
    input.vcca_rpv == predefined_values.vcca_rpv
    input.vcca_rim == predefined_values.vcca_rim
    input.vcca_rem0 == predefined_values.vcca_rem0
    input.vcca_rem1 == predefined_values.vcca_rem1
    input.vcca_rem2 == predefined_values.vcca_rem2
    input.vcca_rem3 == predefined_values.vcca_rem3
}

# Alternative rule when firmware_state is not present
attestation_valid {
    not input.vcca_ccel_log_data.firmware_state
    
    # Check other required fields
    input.vcca_rpv == predefined_values.vcca_rpv
    input.vcca_rim == predefined_values.vcca_rim
    input.vcca_rem0 == predefined_values.vcca_rem0
    input.vcca_rem1 == predefined_values.vcca_rem1
    input.vcca_rem2 == predefined_values.vcca_rem2
    input.vcca_rem3 == predefined_values.vcca_rem3
}

# Helper function to compare objects
objects_equal(a, b) {
    keys_a := {k | a[k]}
    keys_b := {k | b[k]}
    keys_a == keys_b
    
    values_match := {k | a[k] == b[k]}
    count(keys_a) == count(values_match)
}

result = {
    "policy_matched": attestation_valid
}
```

## Certificate-related preparations

### Importing the plugin's ak certificate

Check out the method for generating ak root certificates on the agent side, and then call the add certificate interface to add the certificate

### Importing certificates for baselines and strategies

Just generate your own certificate here

```
1. Generate private key
sha256WithRSAEncryption:
openssl genpkey -algorithm RSA -out rsa_2048_private_key.pem -pkeyopt rsa_keygen_bits:2048
openssl genpkey -algorithm RSA -out rsa_4096_private_key.pem -pkeyopt rsa_keygen_bits:4096
openssl genpkey -algorithm RSA -out rsa_3072_private_key.pem -pkeyopt rsa_keygen_bits:3072

sha384WithRSAEncryption:
openssl genpkey -algorithm RSA -out rsa_4096_private_key.pem -pkeyopt rsa_keygen_bits:4096

sha512WithRSAEncryption:
openssl genpkey -algorithm RSA -out rsa_4096_private_key.pem -pkeyopt rsa_keygen_bits:4096

ecdsa-with-SHA256:
openssl ecparam -genkey -name prime256v1 -out ecc_private_key.pem

SM2-with-SM3:
openssl ecparam -genkey -name SM2 -out sm2_private_key.pem


2. Extract public key from private key
sha256WithRSAEncryption:
openssl pkey -in rsa_2048_private_key.pem -pubout -out rsa_2048_public_key.pem
openssl pkey -in rsa_4096_private_key.pem -pubout -out rsa_4096_public_key.pem
openssl pkey -in rsa_3072_private_key.pem -pubout -out rsa_3072_public_key.pem

sha384WithRSAEncryption:
openssl pkey -in rsa_4096_private_key.pem -pubout -out rsa_4096_public_key.pem

sha512WithRSAEncryption:
openssl pkey -in rsa_4096_private_key.pem -pubout -out rsa_4096_public_key.pem

ecdsa-with-SHA256:
openssl ec -in ecc_private_key.pem -pubout -out ecc_public_key.pem

SM2-with-SM3:
openssl ec -in sm2_private_key.pem -pubout -out sm2_public_key.pem


3. Generating a Certificate Signing Request (CSR)
sha256WithRSAEncryption:
openssl req -new -key rsa_2048_private_key.pem -out rsa_2048_csr.pem -subj "/C=CN/ST=Beijing/L=Chaoyang/O=MyCompany/CN=www.example.com"
openssl req -new -key rsa_4096_private_key.pem -out rsa_4096_csr.pem -subj "/C=CN/ST=Beijing/L=Chaoyang/O=MyCompany/CN=www.example.com"
openssl req -new -key rsa_3072_private_key.pem -out rsa_3072_csr.pem -subj "/C=CN/ST=Beijing/L=Chaoyang/O=MyCompany/CN=www.example.com"

sha384WithRSAEncryption:
openssl req -new -key rsa_4096_private_key.pem -sha384 -out rsa_4096_csr.pem -subj "/C=CN/ST=Beijing/L=Chaoyang/O=MyCompany/CN=www.example.com"

sha512WithRSAEncryption:
openssl req -new -key rsa_4096_private_key.pem -sha512 -out rsa_4096_csr.pem -subj "/C=CN/ST=Beijing/L=Chaoyang/O=MyCompany/CN=www.example.com"

ecdsa-with-SHA256:
openssl req -new -key ecc_private_key.pem -sha256 -out ecc_csr.pem -subj "/C=CN/ST=Beijing/L=Chaoyang/O=MyCompany/CN=www.example.com"

SM2-with-SM3:
openssl req -new -key sm2_private_key.pem -out sm2_csr.pem -sm3 -sigopt "distid:1234567812345678"

4. Generate self-signed certificates (valid for 365 days)
sha256WithRSAEncryption:
openssl x509 -req -days 365 -in rsa_2048_csr.pem -signkey rsa_2048_private_key.pem -out rsa_2048_certificate.pem
openssl x509 -req -days 365 -in rsa_4096_csr.pem -signkey rsa_4096_private_key.pem -out rsa_4096_certificate.pem
openssl x509 -req -days 365 -in rsa_3072_csr.pem -signkey rsa_3072_private_key.pem -out rsa_3072_certificate.pem

sha384WithRSAEncryption:
openssl x509 -req -days 365 -in rsa_4096_csr.pem -signkey rsa_4096_private_key.pem -sha384 -out rsa_4096_certificate.pem

sha512WithRSAEncryption:
openssl x509 -req -days 365 -in rsa_4096_csr.pem -signkey rsa_4096_private_key.pem -sha512 -out rsa_4096_certificate.pem

ecdsa-with-SHA256:
openssl x509 -req -days 365 -in ecc_csr.pem -signkey ecc_private_key.pem -sha256 -out ecc_certificate.pem
openssl x509 -req -days 365 -in ecc_csr.pem -signkey ecc_private_key.pem -sha256 -out ecc_certificate.pem -set_serial 10

openssl x509 -req -in intermediate.csr \
  -CA root.crt -CAkey root.key -CAcreateserial \
  -sm3 -days 1825 \
  -set_serial 12 \
  -extfile <(echo "
    basicConstraints=critical,CA:TRUE
    keyUsage=keyCertSign,cRLSign
    authorityKeyIdentifier=keyid
  ") \
  -out intermediate.crt

openssl x509 -req -in server.csr \
  -CA intermediate.crt -CAkey intermediate.key -CAcreateserial \
  -sm3 -days 365 \
  -set_serial 1 \
  -extfile <(echo "
    subjectAltName=DNS:example.com,DNS:*.example.com
    keyUsage=digitalSignature,keyEncipherment
    extendedKeyUsage=serverAuth
  ") \
  -out server.crt
  
SM2-with-SM3:
openssl x509 -req -days 365 -in ecc_csr.pem -signkey sm2_private_key.pem -sm3 -out sm2_certificate.pem
```

## Baseline-related preparations

/sys/kernel/security/ima/ascii_runtime_measurements Read the contents of this file

![输入图片说明](https://foruda.gitee.com/images/1745830028187538391/bd7d9fc9_15438102.png "屏幕截图")

Convert to json format

```
{
  "referenceValues": [
    {
		"fileName": "/init",
		"sha256": "26f5f5a706dd766158c01c7a9f4c75814a77519e9a4f7489a3cf8cf6312e8aef"
    },
	{
		"fileName": "/usr/bin/sh",
		"sha256": "836e212c2f9cbcc71abaa15fb6d5f6db8cab23fe25b2f58051c80c6bdee35cd5"
	},
	{
		"fileName": "/usr/lib/x86_64-linux-gnu/ld-linux-x86-64.so.2",
		"sha256": "6c5e1b4528b704dc7081aa45b5037bda4ea9cad78ca562b4fb6b0dbdbfc7e7e7"
	},
	{
		"fileName": "/etc/ld.so.cache",
		"sha256": "3ddadedc97be05dda782d23b7636d02e7fb8ab464bae7b349187f919bd0a6c45"
	},
	{
		"fileName": "/usr/lib/x86_64-linux-gnu/libc.so.6",
		"sha256": "e7a914a33fd4f6d25057b8d48c7c5f3d55ab870ec4ee27693d6c5f3a532e6226"
	},
	{
		"fileName": "/conf/arch.conf",
		"sha256": "91f2413151b7b0451ce0b6cedc7e5919931acf792d9a26645c0deb3bc230d9fe"
	},
	{
		"fileName": "/conf/initramfs.conf",
		"sha256": "e8dd8ab00c5c23384e388bcfe98c37fc3b5ee4beaf13f1194ac8545e7695243a"
	},
	{
		"fileName": "/scripts/functions",
		"sha256": "6358cb0bc4784bb8dc13d5c9beaf65d5e88f51c9a459daeed0f1311bfc07aa96"
	},
	{
		"fileName": "/scripts/init-top/ORDER",
		"sha256": "ff8debf00a4aa65ac5d7d73c2d951cc7d2983623163ed99d20fb3a655513249b"
	},
	{
		"fileName": "/scripts/init-top/00_mount_efivarfs",
		"sha256": "67a9174870da67d416f922e94aca813a54cb5ba0c7c9e1b901b280ecaf9348c4"
	},
	{
		"fileName": "/scripts/init-top/all_generic_ide",
		"sha256": "59697cff80663c30132578d3fc6128692ff15826b4e32df3468e85db03ba3b93"
	},
	{
		"fileName": "/scripts/init-top/blacklist",
		"sha256": "50d990344cb18e8fad0d77992e68ca2c504283d578abb358ffbd90342a03ebf2"
	},
	{
		"fileName": "/scripts/init-top/udev",
		"sha256": "5893d2c4c9426b2d6166586cb5bd1852be8fa22ba2984b9e1b2ca15f8b9cca5f"
	},
  ]
}
```

<<<<<<< HEAD
```
#!/bin/bash

OUTPUT_FILE="ima_measurements.json"

if [ ! -f "/sys/kernel/security/ima/ascii_runtime_measurements" ]; then
    echo "Error: /sys/kernel/security/ima/ascii_runtime_measurements not found." >&2
    exit 1
fi

if [ ! -r "/sys/kernel/security/ima/ascii_runtime_measurements" ]; then
    echo "Error: No permission to read /sys/kernel/security/ima/ascii_runtime_measurements." >&2
    exit 1
fi

{
awk 'BEGIN {
    print "{"
    print "  \"referenceValues\": ["
    first=1
}
/ima-ng sha256:/ {  
    sha256 = substr($4, 8)
    filename = $5
    for (i=6; i<=NF; i++) {
        filename = filename " " $i
    }
  
    if (!first) {
        print "    },"
    } else {
        first=0
    }
  
    printf "    {\n"
    printf "      \"fileName\": \"%s\",\n", filename
    printf "      \"sha256\": \"%s\"\n", sha256
}
END {
    if (!first) { 
        print "    }"
    }
    print "  ]"
    print "}"
}' /sys/kernel/security/ima/ascii_runtime_measurements
} > "$OUTPUT_FILE"

if [ $? -eq 0 ]; then
    echo "Successfully saved IMA measurements to $OUTPUT_FILE"
else
    echo "Error: Failed to save IMA measurements" >&2
    exit 1
fi

chmod 644 "$OUTPUT_FILE"

=======
Run scripts/reference_value_generate_tool.sh in the code directory to generate the ima baseline.
```bash
sh reference_value_generate_tool.sh -m ima -a sha256 -f /path/
>>>>>>> 1f1863be
```

Then provide the imported baseline certificate to generate jwt

Finally, import the baseline

# Agent preparation

## environmental preparation

1. The agent needs to be deployed in an openEuler environment when deploying RPM, and users can use the source code in other environments.
2. The agent can communicate with the server over the network..

## agent_config.yaml file configuration

1. The agent can configure its own IP address and port in the agent_config.yaml, and the port cannot be occupied by other processes.

For example, in the following agent_config.yaml file, port 8088 is configured by the agent, because the 8080 port is already occupied by the server.

2. Quote signing algorithm configuration:

(1) If the ak_handle is created without specifying a signing algorithm, the signature_alg in quote_signature_scheme of agent_config.yaml must be specified. The signing algorithms supported depend on the TPM chip.

(2) If the ak_handle is created with specifying signing algorithm, the signature_alg in quote_signature_scheme of agent_config.yaml must match the signing algorithm of the ak_handle.

For example, in the following agent_config.yaml file, the ak_handle with the value 0x81010020 was created using the rsapss signing algorithm, so the signature_alg in quote_signature_scheme needs to be set to rsapss.

```sh
agent:
 listen_enabled: false
 listen_address: "0.0.0.0"
 listen_port: 8088
 uuid: "a4e7c719-6b05-4ac6-b95a-7e71a9d6f9d5" 
 user_id: "test_01" 
 token_fmt: "eat"

server:
 server_url: "http://127.0.0.1:8080" 
 tls:
  cert_path: "/path/to/cert.pem"
  key_path: "/path/to/key.pem"
  ca_path: "/path/to/key.pem"

plugins:
  - name: "tpm_boot"
    path: "/usr/lib64/libtpm_boot_attester.so"
    policy_id: []
    enabled: true
    params:
      attester_type: "tpm_boot"
      tcti_config: "device" # options: device, mssim, swtpm, tabrmd, libtpm
      ak_handle: 0x81010020
      ak_nv_index: 0x150001b
      pcr_selections: 
        banks: [0, 1, 2, 3, 4, 5, 6, 7] # options: 0-23
        hash_alg: "sha256" # options: sha1, sha256, sha384, sha512, sm3
      quote_signature_scheme: # optional
        signature_alg: "rsapss" # options: rsapss, rsassa, ecdsa; The value needs to be consistent with the signing algorithm of the ak_handle.
        hash_alg: "sha256" # options: sha1, sha256, sha384, sha512, sm3
      log_file_path: "/sys/kernel/security/tpm0/binary_bios_measurements"
```

## Test Method Example

get_token：

```sh
curl -X POST http://localhost:8088/global-trust-authority/agent/v1/tokens -d '{
    "attester_info": [
      {
        "attester_type": "tpm_boot",
        "policy_ids": []
      }
    ],
    "challenge": true,
    "token_fmt": "ear",
    "attester_data": {"test_key": "test_value"}
}'

curl -X POST http://localhost:8088/global-trust-authority/agent/v1/tokens -d '{
    "attester_info": [
      {
        "attester_type": "tpm_ima",
        "policy_ids": []
      }
    ],
    "challenge": true,
    "attester_data": {"test_key": "test_value"}
}'
```

get_evidence:

```sh
curl -X POST http://localhost:8088/global-trust-authority/agent/v1/evidences \
  -H "Content-Type: application/json" \
  -d '{
    "attester_types": ["tpm_boot", "tpm_ima"],
    "nonce_type": "verifier",
    "nonce": "eyJpYXQiOjE3NTY5ODAwNjMsInZhbHVlIjoiZjMrYVc0cm1vWHUxSjNjaGlJZWNkMkJUWWYrdS84WXU0Q2VTZWYwUmt4MXYzeHJhNHZNYkNrc1locC9UaTRVWW9wN1ZvMm5XNXlsMGs4VXNQNnZrTkE9PSIsInNpZ25hdHVyZSI6Im9Mc09WbTh2OHY3ZllUTW9SZHdySjBrbWl4blFmRXIwTVliNExDa2NyZUpveUFDZmFBdlpGdmJiYURHTFJjOW9ndWkycVhMbnUwWFgvZDhEc1hhK2xwQzg2dXhSeWZtYklSdVpza2xscHd5WVV4TXlEbmFZQS9SSlFGaEtEakJjYUp0Ri9sQnpZYWMzVVNzQmFkNE5tMVE1cnBEb3RscFpHbHd5akhhdGtxUENPVzZORG9wbU9pZWtzM3RNVXpJV0NyNVZPVGhhRnpZdUdIZUZJMHdhdVdMWHY4TnlwRnlIbnllay8zdWhjdEhIc2gyRExZZUVBZW1keWQ2VnVDWmNqNjBzSjNyenF5ME9LTUFIQVRuOWhhZjk0M0k3SllDUlkvTU0xQ08rWmk1MHNTUXV1UHllVUpuTERpMGxwQmdDZmwyeWgyQ2phcU9QdE15ckhTREJwRlNNaC8xVW5xdDBlaXFzcFRESDNtNm81TXd3dUFQWGJmRFZvaDArR2dPaUowaENLUnhLY3NXSXVHNythemNoS0U3U1kyakIxWWg0NjlpSTN2MUpQRWhobnVtdC9YWENhRXBYd29aVENLRUN6NjJMYnByOWp3SzZXVVZyS2t5L3hmbkdKTlR3NWxHNGFBS1hlOFdzSldtYnpXK0Yvd0JFa0E2amdHK1hWT1J6In0=",
    "token_fmt": "ear",
    "attester_data": {"test_key": "test_value"}
  }'
```<|MERGE_RESOLUTION|>--- conflicted
+++ resolved
@@ -343,68 +343,9 @@
 }
 ```
 
-<<<<<<< HEAD
-```
-#!/bin/bash
-
-OUTPUT_FILE="ima_measurements.json"
-
-if [ ! -f "/sys/kernel/security/ima/ascii_runtime_measurements" ]; then
-    echo "Error: /sys/kernel/security/ima/ascii_runtime_measurements not found." >&2
-    exit 1
-fi
-
-if [ ! -r "/sys/kernel/security/ima/ascii_runtime_measurements" ]; then
-    echo "Error: No permission to read /sys/kernel/security/ima/ascii_runtime_measurements." >&2
-    exit 1
-fi
-
-{
-awk 'BEGIN {
-    print "{"
-    print "  \"referenceValues\": ["
-    first=1
-}
-/ima-ng sha256:/ {  
-    sha256 = substr($4, 8)
-    filename = $5
-    for (i=6; i<=NF; i++) {
-        filename = filename " " $i
-    }
-  
-    if (!first) {
-        print "    },"
-    } else {
-        first=0
-    }
-  
-    printf "    {\n"
-    printf "      \"fileName\": \"%s\",\n", filename
-    printf "      \"sha256\": \"%s\"\n", sha256
-}
-END {
-    if (!first) { 
-        print "    }"
-    }
-    print "  ]"
-    print "}"
-}' /sys/kernel/security/ima/ascii_runtime_measurements
-} > "$OUTPUT_FILE"
-
-if [ $? -eq 0 ]; then
-    echo "Successfully saved IMA measurements to $OUTPUT_FILE"
-else
-    echo "Error: Failed to save IMA measurements" >&2
-    exit 1
-fi
-
-chmod 644 "$OUTPUT_FILE"
-
-=======
 Run scripts/reference_value_generate_tool.sh in the code directory to generate the ima baseline.
 ```bash
 sh reference_value_generate_tool.sh -m ima -a sha256 -f /path/
->>>>>>> 1f1863be
 ```
 
 Then provide the imported baseline certificate to generate jwt
