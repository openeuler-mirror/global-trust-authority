--- conflicted
+++ resolved
@@ -36,7 +36,6 @@
 
 Configuration of nonce, token, policy, certificate, baseline on server side
 
-<<<<<<< HEAD
 | Configuration Level |         Field Name         |                              Field Meaning                              | Field Type |                                    Default/Example Values                                     |
 |:-------------------:|:--------------------------:|:-----------------------------------------------------------------------:|:----------:|:---------------------------------------------------------------------------------------------:|
 |   key_management    |     vault_get_key_url      | Vault service URL for getting signing keys<br/>(Fill in actual details) |   string   |                      "https://127.0.0.1:8082/v1/vault/get_signing_keys"                       |
@@ -49,7 +48,7 @@
 |  token_management   |         mq_enabled         |                   Whether message queuing is enabled                    |  boolean   |                                             false                                             |
 |  token_management   |        token_topic         |             Token subject name<br/>(Fill in actual details)             |   string   |                                       "gta_token_topic"                                       |
 |       policy        |  export_policy_file.name   |                            Policy File Name                             |  string[]  |                                    ["tpm_boot", "tpm_ima"]                                    |
-|       policy        |  export_policy_file.path   |              Policy File Path<br/>(Fill in actual details)              |  string[]  | ["/var/test_docker/app/export_policy/tpm_boot", "/var/test_docker/app/export_policy/tpm_ima"] |
+|       policy        |  export_policy_file.path   |              Policy File Path<br/>(Fill in actual details)              |  string[]  | ["/var/test_docker/app/export_policy/tpm_boot.rego", "/var/test_docker/app/export_policy/tpm_ima.rego"] |
 |       policy        | is_verify_policy_signature |                   Whether to verify policy signatures                   |  boolean   |                                             false                                             |
 |       policy        |  single_user_policy_limit  |                    Limit number of policies per user                    |  integer   |                                              30                                               |
 |       policy        | policy_content_size_limit  |                    Policy content size limit (bytes)                    |  integer   |                                              500                                              |
@@ -59,30 +58,6 @@
 |        nonce        |        nonce_bytes         |                            nonce byte length                            |  integer   |                                              64                                               |
 |       plugins       |            name            |                               Plugin Name                               |  string[]  |                                    ["tpm_boot", "tpm_ima"]                                    |
 |       plugins       |            path            |          Plugin library file path<br/>(Fill in actual details)          |  string[]  |      ["/usr/local/lib/libtpm_boot_verifier.so", "/usr/local/lib/libtpm_ima_verifier.so"]      |
-=======
-|     Configuration Level     |          Field Name          |                         Field Meaning                          | Field Type |                                    Default/Example Values                                     |
-| :--------------: | :------------------------: |:--------------------------------------------------------------:| :------: |:---------------------------------------------------------------------------------------------:|
-|  key_management  |     vault_get_key_url      |           Vault service URL for getting signing keys           |  string  |                      "https://127.0.0.1:8082/v1/vault/get_signing_keys"                       |
-|  key_management  |      is_require_sign       | Whether to request a signature, this setting cannot be changed | boolean  |                                             true                                              |
-| token_management |            jku             |                          JWK Set URL                           |  string  |                                             "jku"                                             |
-| token_management |            kid             |                             Key ID                             |  string  |                                             "kid"                                             |
-| token_management |         exist_time         |              Token Existence Time (milliseconds)               | integer  |                                            600000                                             |
-| token_management |            iss             |                             Issuer                             |  string  |                                             "iss"                                             |
-| token_management |        eat_profile         |                          EAT profile                           |  string  |                                         "eat_profile"                                         |
-| token_management |         mq_enabled         |               Whether message queuing is enabled               | boolean  |                                             false                                             |
-| token_management |        token_topic         |                       Token subject name                       |  string  |                                       "gta_token_topic"                                       |
-|      policy      |  export_policy_file.name   |                        Policy File Name                        | string[] |                                    ["tpm_boot", "tpm_ima"]                                    |
-|      policy      |  export_policy_file.path   |                        Policy File Path                        | string[] | ["/var/test_docker/app/export_policy/tpm_boot.rego", "/var/test_docker/app/export_policy/tpm_ima.rego"] |
-|      policy      | is_verify_policy_signature |              Whether to verify policy signatures               | boolean  |                                             false                                             |
-|      policy      |  single_user_policy_limit  |               Limit number of policies per user                | integer  |                                              30                                               |
-|      policy      | policy_content_size_limit  |               Policy content size limit (bytes)                | integer  |                                              500                                              |
-|      policy      |  query_user_policy_limit   |                    Query user policy limit                     | integer  |                                              10                                               |
-|       cert       |   single_user_cert_limit   |            Limit number of single-user certificates            | integer  |                                              10                                               |
-|      nonce       |     nonce_valid_period     |                Nonce validity period (seconds)                 | integer  |                                              120                                              |
-|      nonce       |        nonce_bytes         |                       nonce byte length                        | integer  |                                              64                                               |
-|     plugins      |            name            |                          Plugin Name                           | string[] |                                    ["tpm_boot", "tpm_ima"]                                    |
-|     plugins      |            path            |                    Plugin library file path                    | string[] |      ["/usr/local/lib/libtpm_boot_verifier.so", "/usr/local/lib/libtpm_ima_verifier.so"]      |
->>>>>>> b26dac32
 
 #### attestation_service/attestation_service/Cargo.toml
 
