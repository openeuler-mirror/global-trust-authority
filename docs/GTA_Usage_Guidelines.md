# GTA Usage Guidelines

## Pull Code

```
git clone https://gitee.com/openeuler/global-trust-authority.git
```

## Modify the configuration file

#### .env / .env.rpm

```
vim .env
```

The .env file configures key configurations such as database, middleware, flow limiting, etc. related to the remote proof service in the docker container

#### server_config.yaml / server_config_rpm.yaml

Configuration of nonce, token, policy, certificate, baseline on server side

|     Configuration Level     |          Field Name          |               Field Meaning                | Field Type |                                    Default/Example Values                                     |
| :--------------: | :------------------------: |:------------------------------------------:| :------: |:---------------------------------------------------------------------------------------------:|
|  key_management  |     vault_get_key_url      | Vault service URL for getting signing keys |  string  |                     "https://10.10.0.180:8082/v1/vault/get_signing_keys"                      |
|  key_management  |      is_require_sign       |       Whether to request a signature       | boolean  |                                             true                                              |
| token_management |            jku             |                JWK Set URL                 |  string  |                                             "jku"                                             |
| token_management |            kid             |                   Key ID                   |  string  |                                             "kid"                                             |
| token_management |         exist_time         |    Token Existence Time (milliseconds)     | integer  |                                            600000                                             |
| token_management |            iss             |                   Issuer                   |  string  |                                             "iss"                                             |
| token_management |        eat_profile         |                EAT profile                 |  string  |                                         "eat_profile"                                         |
| token_management |         mq_enabled         |     Whether message queuing is enabled     | boolean  |                                             false                                             |
| token_management |        token_topic         |             Token subject name             |  string  |                                       "gta_token_topic"                                       |
|      policy      |  export_policy_file.name   |              Policy File Name              | string[] |                                    ["tpm_boot", "tpm_ima"]                                    |
|      policy      |  export_policy_file.path   |              Policy File Path              | string[] | ["/var/test_docker/app/export_policy/tpm_boot", "/var/test_docker/app/export_policy/tpm_ima"] |
|      policy      | is_verify_policy_signature |    Whether to verify policy signatures     | boolean  |                                             false                                             |
|      policy      |  single_user_policy_limit  |     Limit number of policies per user      | integer  |                                              30                                               |
|      policy      | policy_content_size_limit  |     Policy content size limit (bytes)      | integer  |                                              500                                              |
|      policy      |  query_user_policy_limit   |          Query user policy limit           | integer  |                                              10                                               |
|       cert       |   single_user_cert_limit   |  Limit number of single-user certificates  | integer  |                                              10                                               |
|      nonce       |     nonce_valid_period     |      Nonce validity period (seconds)       | integer  |                                              120                                              |
|      nonce       |        nonce_bytes         |             nonce byte length              | integer  |                                              64                                               |
|     plugins      |            name            |                Plugin Name                 | string[] |                                    ["tpm_boot", "tpm_ima"]                                    |
|     plugins      |            path            |          Plugin library file path          | string[] |      ["/usr/local/lib/libtpm_boot_verifier.so", "/usr/local/lib/libtpm_ima_verifier.so"]      |

#### attestation_service/attestation_service/Cargo.toml

In the attestation_service/attestation_service/Cargo.toml file in the root directory, change the features

docker_build for docker builds

rpm_build for rpm builds
![输入图片说明](https://foruda.gitee.com/images/1747300931159837528/617c4777_15438102.png "屏幕截图")


<<<<<<< HEAD
#### agent_config.yaml
Configuration of agent ip, server url, log file and plugins information on agent side


| Configuration Level | Field Name | Field Meaning | Field Type | Default/Example Values |
|-------------------|------------|---------------|------------|----------------------|
| agent | listen_address | IP address for the agent to listen | string | "0.0.0.0" |
| agent | listen_port | Port number for the agent to listen | integer | 8088 |
| agent | uuid | Unique agent identifier, same as common name field in IAK certificate | string | "a4e7c719-6b05-4ac6-b95a-7e71a9d6f9d5" |
| agent | user_id | Unique identifier for the user | string | "test_01" |
| server | server_url | Base URL of the attestation server | string | "http://127.0.0.1:8080" |
| server | tls.cert_path | TLS certificate path | string | "/path/to/cert.pem" |
| server | tls.key_path | TLS private key path | string | "/path/to/key.pem" |
| server | tls.ca_path | CA certificate path | string | "/path/to/key.pem" |
| logging | level | Logging level | string | "info" (options: trace, debug, info, warn, error) |
| logging | file | Log file Path | string | "/var/log/ra-agent.log" |
| plugins | name | Plugin name | string | "tpm_boot", "tpm_ima" |
| plugins | path | Plugin so path | string | "/usr/lib64/libtpm_boot_attester.so", "/usr/lib64/libtpm_ima_attester.so" |
| plugins | policy_id | List of policy IDs associated with the plugin | array | [] |
| plugins | enabled | Whether the plugin is enabled | boolean | true |
| plugins | params.attester_type | attester type | string | "tpm_boot", "tpm_ima" |
| plugins | params.tcti_config | TPM Command Transmission Interface configuration | string | "device" (options: device, mssim, swtpm, tabrmd, libtpm) |
| plugins | params.ak_handle | Attestation Key handle | string | "0x81010020" |
| plugins | params.ak_nv_index | Attestation Key NV index | string | "0x150001b" |
| plugins | params.pcr_selections.banks | PCR banks to use | array | [0,1,2,3,4,5,6,7] for tpm_boot, [10] for tpm_ima |
| plugins | params.pcr_selections.hash_alg | Hash algorithm to use | string | "sha256" (options: sha1, sha256, sha384, sha512, sm3) |
| plugins | params.quote_signature_scheme.signature_algo | Signature algorithm for quotes | string | "rsassa" (options: rsapss, rsassa, ecdsa) |
| plugins | params.quote_signature_scheme.hash_alg | Hash algorithm for quotes | string | "sha256" (options: sha1, sha256, sha384, sha512, sm3) |
| plugins | params.log_file_path | Measurement log file path | string | "/sys/kernel/security/tpm0/binary_bios_measurements" for tpm_boot, "/sys/kernel/security/ima/ascii_runtime_measurements" for tpm_ima |
| schedulers | name |  Scheduler task name | string | "challenge", "config_sync" |
| schedulers | retry_enabled | Whether to enable retry mechanism | boolean | true/false |
| schedulers | intervals | Task execution interval in seconds | integer | 86400 (24 hours) for challenge, 300 (5 minutes) for config_sync |
| schedulers | initial_delay.min_seconds | Minimum initial delay in seconds | integer | 1 |
| schedulers | initial_delay.max_seconds | Maximum initial delay in seconds | integer | 60 |
| schedulers | max_retries | Maximum number of retry attempts | integer | 1 |
| schedulers | enabled | Whether the scheduler is enabled | boolean | true |

#### attestation_agent.service
The agent supports auto-start at startup, and this file cannot be customized and modified

## Building a docker image
=======
## Deployment by docker
>>>>>>> b279227e

### Uploading certificates that interact with key_manager

Create a certs directory in the root directory of the code, and put the ra_client_key.pem, ra_client_cert.pem, and km_cert.pem certificates generated by key_manager in the specified directory.

```
.../global-trust-authority/certs
```

One thing to note here is that the service relies on the key_manager key management service, and there is a key_manager service configuration in the docker-compose.yaml file in the root directory of the code, so we won't go into the details of how to configure and start the key_manager service here.

### Build image

First run a cargo check to inspect the project and generate the necessary files for building the docker image

The current version of docker builds only supports Debian, and subsequent versions will support other mirrors.
```
cargo check
```

build service

```
docker-compose --env-file .env build --no-cache --progress=plain
```

Start the container

```
docker-compose --env-file .env --verbose up -d attestation_service
```

### Demo

Enter the following command to view the container startup

```
docker ps
```

The following effect occurs, indicating that the container was started successfully

![输入图片说明](https://foruda.gitee.com/images/1747723385663352173/c8b22c22_15438102.png "屏幕截图")

Stop the docker container

```
docker stop CONTAINER ID
```

## Deployment by rpm

### Uploading TLS certificates with key_manager and install librdkafka

Create the certs folder in the /tmp directory and place the a_client_key.pem, ra_client_cert.pem and km_cert.pem certificates into the specified directory.

```
/tmp/certs
```

One thing to note here is that the service relies on the key_manager key management service, and there is a key_manager service configuration in the docker-compose.yaml file in the root directory of the code, so we won't go into the details of how to configure and start the key_manager service here.

Installing librdkafka in a server deployment environment

```
sudo dnf install -y git gcc gcc-c++ make cmake openssl-devel zlib-devel python3 && \
git clone --branch v2.3.0 https://gitee.com/mirrors/librdkafka.git && \
cd librdkafka && \
./configure --prefix=/usr/local && \
make -j$(nproc) && \
sudo make install && \
sudo ldconfig

export PKG_CONFIG_PATH=/usr/local/lib/pkgconfig:$PKG_CONFIG_PATH
```

Last viewed version number 2.3.0
```
pkg-config --modversion rdkafka
```

### Build the rpm package

Build the rpm package, run rpm_build.sh

```
sh script/rpm_build.sh -s
```

Take the x86 architecture as an example, after the build is complete, the rpm package is in /root/rpmbuild/RPMS/x86_64/ra-server-0.0.1-1.x86_64.rpm

### Install the rpm package

Install the rpm package

```
rpm -ivh --nodeps ra-server-0.0.1-1.x86_64.rpm
```

The following message appears, proving that the rpm package was installed successfully

```
rpm: RPM should not be used directly install RPM packages, use Alien instead!
rpm: However assuming you know what you are doing...
Verifying...                          ################################# [100%]
Preparing...                          ################################# [100%]
Updating / installing...
   1:ra-server-0.0.1-1                ################################# [100%]
```

### Run the rpm package

Execute the command to start the service

```
attestation_service
```

The following display appears, proving that the service was started successfully

![输入图片说明](https://foruda.gitee.com/images/1747723422317992291/83668a75_15438102.png "屏幕截图")

### Uninstall the rpm package

```
rpm -e ra-server-0.0.1-1.x86_64
rpm -qa | grep ra-server
```

After executing the command, there is no output, proving that the service was uninstalled successfully

## Interact with Rest API && environment preset data

### Environmental data preset contents

Data that needs to be preset on the server side:

1. tpm_boot policy, tpm_ima policy
2. Certificate chain for AIK validation
3. Public key certificate for validation signature of baseline/policy
4. ima metrics baseline


Data that needs to be preset on the agent side:

1. The device needs to have the TPM, which includes the hardware TPM, vTPM, or fTPM.
2. The device must be preset with the IAK certificate in the TPM chip

All of the above data is in the Challenge_Request_Challenge_Response_Environment_Preparation.md document.

### Interact with Rest API

Refer to the Complete_List_of_Management_Tool_Commands.md documentation to Interact with the Rest API using the cli_tool.<|MERGE_RESOLUTION|>--- conflicted
+++ resolved
@@ -53,7 +53,6 @@
 ![输入图片说明](https://foruda.gitee.com/images/1747300931159837528/617c4777_15438102.png "屏幕截图")
 
 
-<<<<<<< HEAD
 #### agent_config.yaml
 Configuration of agent ip, server url, log file and plugins information on agent side
 
@@ -94,10 +93,7 @@
 #### attestation_agent.service
 The agent supports auto-start at startup, and this file cannot be customized and modified
 
-## Building a docker image
-=======
 ## Deployment by docker
->>>>>>> b279227e
 
 ### Uploading certificates that interact with key_manager
 
