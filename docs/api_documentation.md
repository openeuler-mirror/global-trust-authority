--- conflicted
+++ resolved
@@ -143,11 +143,7 @@
 |-------|-----------|------|----------|-------------|-------------|
 | name | | string | Yes | Length 1-255 characters | Baseline name |
 | description | | string | No | Length 0-512 characters | Baseline description |
-<<<<<<< HEAD
-| attester_type | | string | Yes | tpm_boot or tpm_ima character | Applicable challenge plugin type |
-=======
 | attester_type | | string | Yes | only support tpm_ima | Applicable challenge plugin type |
->>>>>>> b279227e
 | content | | string | Yes | Maximum length 10M | Baseline content |
 | is_default | | boolean | No | true or false | Whether it's default baseline, defaults to false |
 
